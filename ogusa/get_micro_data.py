--- conflicted
+++ resolved
@@ -50,15 +50,10 @@
     '''
     # create a calculator
     policy1 = Policy()
-<<<<<<< HEAD
-    if data is not None:
-        records1 = Records(data=data, weights=weights)#, start_year=records_start_year)
-=======
     if data is not None and "cps" in data:
         records1 = Records.cps_constructor()
     elif data is not None:
         records1 = Records(data=data, weights=weights, start_year=records_start_year)
->>>>>>> e7067b8c
     else:
         records1 = Records()
 
@@ -83,11 +78,7 @@
     return calc1
 
 
-<<<<<<< HEAD
-def get_data(baseline=False, start_year=2016, reform={}, data=None):
-=======
 def get_data(baseline=False, start_year=2018, reform={}, data=None):
->>>>>>> e7067b8c
     '''
     --------------------------------------------------------------------
     This function creates dataframes of micro data from the
@@ -114,12 +105,6 @@
     '''
     calc1 = get_calculator(baseline=baseline, calculator_start_year=start_year,
                            reform=reform, data=data)
-<<<<<<< HEAD
-
-    # running all the functions and calculates taxes
-    calc1.calc_all()
-=======
->>>>>>> e7067b8c
 
     # running marginal tax rate function for wage and salaries of primary
     # three results returned for fica tax, iit tax, and combined
