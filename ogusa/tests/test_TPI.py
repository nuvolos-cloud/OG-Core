--- conflicted
+++ resolved
@@ -85,18 +85,12 @@
         input_tuple = pickle.load(f)
     guesses, outer_loop_vars, params, j = input_tuple
     income_tax_params, tpi_params, initial_values, ind = params
-<<<<<<< HEAD
     initial_values = initial_values + (0.0,)
     tpi_params = tpi_params + [True]
     income_tax_params = ('DEP',) + income_tax_params
     params = (income_tax_params, tpi_params, initial_values, ind)
     guesses = (guesses[0][:, :, 0], guesses[1][:, :, 0])
     test_tuple = TPI.inner_loop(guesses, outer_loop_vars, params, 0)
-=======
-
-    params = (income_tax_params, tpi_params, initial_values, ind)
-    test_tuple = TPI.inner_loop(guesses, outer_loop_vars, params, j)
->>>>>>> 3e279b42
 
     with open(os.path.join(CUR_PATH,
                            'test_io_data/tpi_inner_loop_outputs.pkl'),
@@ -104,11 +98,7 @@
         expected_tuple = pickle.load(f)
 
     for i, v in enumerate(expected_tuple):
-<<<<<<< HEAD
         assert(np.allclose(test_tuple[i], v[:, :, 0]))
-=======
-        assert(np.allclose(test_tuple[i], v))
->>>>>>> 3e279b42
 
 
 @pytest.mark.full_run
@@ -123,12 +113,8 @@
      output_dir, baseline_spending) = input_tuple
     tpi_params = tpi_params + [True]
     initial_values = initial_values + (0.0,)
-<<<<<<< HEAD
     income_tax_params = ('DEP',) + income_tax_params
     test_dict, not_test_dict = TPI.run_TPI(
-=======
-    test_dict = TPI.run_TPI(
->>>>>>> 3e279b42
         income_tax_params, tpi_params, iterative_params,
         small_open_params, initial_values, SS_values, fiscal_params,
         biz_tax_params, output_dir, baseline_spending)
