--- conflicted
+++ resolved
@@ -137,11 +137,7 @@
 
 
 def get_parameters(test=False, baseline=False, guid='', user_modifiable=False, metadata=False,
-<<<<<<< HEAD
-                   tx_func_est_path=None):
-=======
                    tx_func_est_path=None, start_year=2018):
->>>>>>> e7067b8c
     '''
     --------------------------------------------------------------------
     This function returns the model parameters.
@@ -388,11 +384,7 @@
             estimate_file = os.path.join(TAX_ESTIMATE_PATH,
                                          policy_pckl)
         else:
-<<<<<<< HEAD
-            policy_pckl = "TxFuncEst_baseline{}.pkl".format(guid)
-=======
             policy_pckl = "TxFuncEst_policy{}.pkl".format(guid)
->>>>>>> e7067b8c
             estimate_file = tx_func_est_path
         print 'using policy tax parameters'
         dict_params = read_tax_func_estimate(estimate_file, policy_pckl)
