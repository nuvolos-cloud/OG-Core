(Chap_Eqm)=
# Equilibrium

(Chap_SSeqlb)=
## Steady-State Equilibirum

In this chapter, we define the stationary steady-state equilibrium of the `OG-USA` model. Chapters {ref}`Chap_Demog` through {ref}`Chap_MarkClr` derive the equations that characterize the equilibrium of the model. However, we cannot solve for any equilibrium of the model in the presence of nonstationarity in the variables. Nonstationarity in `OG-USA` comes from productivity growth $g_y$ in the production function {eq}`EqFirmsCESprodfun`, population growth $\tilde{g}_{n,t}$ as described in Chapter {ref}`Chap_Demog`, and the potential for unbounded growth in government debt as described in Chapter {ref}`Chap_UnbalGBC`.

We implemented an automatic government budget closure rule using government spending $G_t$ as the instrument that stabilizes the debt-to-GDP ratio at a long-term rate in {eq}`EqUnbalGBCclosure`. And we showed in Chapter {ref}`Chap_Stnrz` how to stationarize all the other characterizing equations.

(SecEqlbSSdef)=
### Stationary Steady-State Equilibrium Definition

With the stationarized model, we can now define the stationary steady-state equilibrium. This equilibrium will be long-run values of the endogenous variables that are constant over time. In a perfect foresight model, the steady-state equilibrium is the state of the economy at which the model settles after a finite amount of time, regardless of the initial condition of the model. Once the model arrives at the steady-state, it stays there indefinitely unless it receives some type of shock or stimulus.

<<<<<<< HEAD
These stationary values have all the growth components from productivity growth and population growth removed as defined in {numref}`TabStnrzStatVars`. Because the productivity growth rate $g_y$ and population growth rate series $\tilde{g}_{n,t}$ are exogenous. We can transform the stationary equilibrium values of the variables back to their nonstationary values by reversing the identities in {numref}`TabStnrzStatVars`.

We define a stationary steady-state equilibrium as the following.

```{admonition} **Definition: Stationary steady-state equilibrium**
:class: note
A non-autarkic stationary steady-state equilibrium in the `OG-USA` model is defined as constant allocations of stationary household labor supply $n_{j,s,t}=\bar{n}_{j,s}$ and savings $\hat{b}_{j,s+1,t+1}=\bar{b}_{j,s+1}$ for all $j$, $t$, and $E+1\leq s\leq E+S$, and constant prices $\hat{w}_t=\bar{w}$ and $r_t=\bar{r}$ for all $t$ such that the following conditions hold:
1. The population has reached its stationary steady-state distribution $\hat{\omega}_{s,t} = \bar{\omega}_s$ for all $s$ and $t$ as characterized in Section {ref}`SecDemogPopSSTP`,
2. households optimize according to {eq}`EqStnrzHHeul_n`, {eq}`EqStnrzHHeul_b`, and {eq}`EqStnrzHHeul_bS`,
3. firms optimize according to {eq}`EqStnrzFOC_L` and {eq}`EqFirmFOC_K`,
4. Government activity behaves according to {eq}`EqStnrzGovBC` and {eq}`EqStnrzClosureRule_Gt`, and
5. markets clear according to {eq}`EqStnrzMarkClrLab`, {eq}`EqStnrzMarkClrCap`, and {eq}`EqStnrzMarkClrBQ`.

```
=======
These stationary values have all the growth components from productivity growth and population growth removed as defined in Table {ref}`TabStnrzStatVars`. Because the productivity growth rate $g_y$ and population growth rate series $\tilde{g}_{n,t}$ are exogenous. We can transform the stationary equilibrium values of the variables back to their nonstationary values by reversing the identities in Table {ref}`TabStnrzStatVars`.

<!--   \vspace{5mm}
  \hrule
  \vspace{-1mm}
  \begin{definition}[\textbf{Stationary steady-state equilibrium}]\label{DefSSEql} -->

We define a stationary steady-state equilibrium as the following.

```{admonition} Definition

**A non-autarkic stationary steady-state equilibrium in the `OG-USA` model** is defined as constant allocations of stationary household labor supply $n_{j,s,t}=\bar{n}_{j,s}$ and savings $\hat{b}_{j,s+1,t+1}=\bar{b}_{j,s+1}$ for all $j$, $t$, and $E+1\leq s\leq E+S$, and constant prices $\hat{w}_t=\bar{w}$ and $r_t=\bar{r}$ for all $t$ such that the following conditions hold:
1. The population has reached its stationary steady-state distribution $\hat{\omega}_{s,t} = \bar{\omega}_s$ for all $s$ and $t$ as characterized in Section {ref}`SecDemogPopSSTP`,
2. households optimize according to {eq}`EqStnrzHHeul_n`, {eq}`EqStnrzHHeul_b`, and {eq}`EqStnrzHHeul_b`,
3. firms optimize according to {eq}`EqStnrzFOC_L` and {eq}`EqFirmFOC_K`,
4. Government activity behaves according to {eq}`EqStnrzGovBC` and {eq}`EqStnrzClosureRule`, and
5. markets clear according to {eq}`EqStnrzMarkClrLab`, {eq}`EqStnrzMarkClrCap`, and {eq}`EqStnrzMarkClrBQ`.

```

<!--     \end{enumerate}
  \end{definition}
  \vspace{-2mm}
  \hrule
  \vspace{5mm} -->
>>>>>>> 3481d85c

(SecEqlbSSsoln)=
### Stationary Steady-state Solution Method

  This section describes the solution method for the stationary steady-state equilibrium described in Definition {ref}`DefSSEql`. The steady-state is characterized by $2JS$ equations and $2JS$ unknowns. However, because some of the other equations cannot be solved for analytically and substituted into the Euler equations, we use a fixed point algorithm to solve for the steady-state. We begin by making a guess at steady-state interest rate $\bar{r}$, total bequests $\overline{BQ}$, total household transfers $\overline{TR}$, and income multiplier $factor$. We call these four steady-state variables the "outer loop" variables in our steady-state solution method and the determination of a fixed point over these variables the ``outer loop'' of the steady-state solution method. The outer loop variables are the macroeconomic variables necessary to solve the household's problem.

  For each iteration over these outer-loop variables, we solve the household problem given the values of these macroeconomic variables.  We call this solution the ``inner loop'' of the steady-state solution method.  In the inner loop, we solve for the steady-state household decisions $\bar{b}_{j,s}$ and labor supply $\bar{n}_{j,s}$ for all $j$ and $E+1\leq s\leq E+S$, and then use the household decisions to compute updated values for macroeconomics variables. Because the lifetime optimization problem of each household of type $j$ is a highly nonlinear system of $2S$ equations and $2S$ unknowns, we solve for the $2S$ household's decisions simultaneously for a given type $j$ household.  We then use the solutions for type-$j$ households as the initial guesses a the solutions for type-$j+1$ households.

  The macroeconomic variables computed from the solutions to the household problem are used to update the values of those macroeconomic variables in the outer-loop.  This process continues until a fixed point is found.  That is, until the macroeconomic variables in the outer loop result in household decisions that are consistent with those macroeconomic variables' values.

 We outline this algorithm in the following steps.


  1. Use the techniques from Section {ref}`SecDemogPopSSTP` to solve for the steady-state population distribution vector $\boldsymbol{\bar{\omega}}$ and steady-state growth rate $\bar{g}_n$ of the exogenous population process.
  2. Choose an initial guess for the values of the steady-state interest rate $\bar{r}^i$, total bequests $\overline{BQ}^{\,i}$, total household transfers $\overline{TR}^{\,i}$, and income multiplier $factor^i$, where superscript $i$ is the index of the iteration number of the guess.
  3. Use $\bar{r}^i$ together with the firm's first order condition for its choice of capital, Equation {eq}`EqFirmFOC_K`, to solve for the capital labor ratio, $\frac{\overline{K}}{\overline{L}}$.  Then use $\frac{\bar{K}}{\bar{L}}$ in the firm's first order condition for its choice of labor to find the implied wage rate $\bar{w}^i$.
  4. Given guesses for $\bar{r}^i$, $\bar{w}^i$, $\overline{BQ}^{\,i}$, $\overline{TR}^{\,i}$, and $factor^i$, solve for the steady-state household labor supply $\bar{n}_{j,s}$ and savings $\bar{b}_{j,s}$ decisions for all $j$ and $E+1\leq s\leq E+S$.
      1. Each of the $j\in 1,2,...J$ sets of $2S$ Euler equations can be solved separately. `OG-USA` parallelizes this process using the maximum number of processors possible (up to $J$ processors). Solve each system of Euler equations using a multivariate root-finder to solve the $2S$ necessary conditions of the household given by Equations {eq}`EqHHeul_n`, {eq}`EqHHeul_b`, and {eq}`EqHHeul_bS` simultaneously for each $j$.
  5. Given partial equilibrium household steady-state solutions $\{\bar{c}_{j,s},\bar{n}_{j,s},\bar{b}_{j,s+1}\}_{s=E+1}^{E+S}$ based on macroeconomic variables $\bar{r}^i$, $\overline{BQ}^{\,i}$, $\overline{TR}^{\,i}$, and $factor^i$, compute updated values for the outer loop macroeconomic variables, $\bar{r}^{i'}$, $\bar{w}^{i'}$, $\overline{BQ}^{\,i'}$, $\overline{TR}^{\,i'}$, and $factor^{i'}$ .
      1. We solve for the updated interest rate as follows:
          1. Use the guess at total transfers, $\overline{TR}^{i}$ and the transfer spending rule given in Equation {eq}`EqUnbalGBCtfer` to find the implied GDP: $\bar{Y}^{i} = \frac{\overline{TR}^{i}}{\alpha_{tr}}$.
          2. Use the long-run debt-to-GDP ratio and $\bar{Y}^{i}$ to find total government debt in the steady-state, $\bar{D}^{i} = \alpha_{D}\bar{Y}^{i}$.
          3. Use the capital market clearing condition from Equation {eq}`EqStnrzMarkClrCap` and $\bar{D}^{i}$ to find aggregate capital,
          $$
            \bar{K}^{i}=\frac{1}{1 + \bar{g}_{n}}\sum_{s=E+2}^{E+S+1}\sum_{j=1}^{J}\Bigl(\bar{\omega}_{s-1}\lambda_j \bar{b}_{j,s} + i_s\bar{\omega}_{s}\lambda_j \bar{b}_{j,s}\Bigr) - \bar{D}^{i}
          $$
          4. Use the labor market clearing condition from Equation {eq}`EqStnrzMarkClrLab` to find aggregate labor supply:
          $$
            \bar{L}^{i}=\sum_{s=E+1}^{E+S}\sum_{j=1}^{J} \bar{\omega}_{s}\lambda_j e_{j,s}\bar{n}_{j,s}
          $$
          5. Use the firm's production function from Equation {eq}`EqStnrzCESprodfun` to compute an updated value of $\bar{Y}$ given the values for the factors of production:
          $$
            \bar{Y}^{i'} = \bar{Z}\biggl[(\gamma)^\frac{1}{\varepsilon}(\bar{K}^{i})^\frac{\varepsilon-1}{\varepsilon} + (1-\gamma)^\frac{1}{\varepsilon}(\bar{L}^{i})^\frac{\varepsilon-1}{\varepsilon}\biggr]^\frac{\varepsilon}{\varepsilon-1}
          $$
          6. Use the firm's first order condition for its choice of capital to find the updated interest rate,
          $$
          \bar{r}^{i'} = (1 - \tau^{corp})(\bar{Z})^\frac{\varepsilon-1}{\varepsilon}\left[\gamma\frac{\bar{Y}^{i'}}{\bar{K}^{i}}\right]^\frac{1}{\varepsilon} - \delta + \tau^{corp}\delta^\tau
          $$
          by first using the market clearing conditions {eq}`EqStnrzMarkClrLab` and {eq}`EqStnrzMarkClrCap` together with the the long-run debt

      2. The stationarized law of motion for total bequests {eq}`EqStnrzMarkClrBQ` provides the expression in which household savings decisions $\{\bar{b}_{j,s+1}\}_{s=E+1}^{E+S}$ imply a value for aggregate bequests, $\overline{BQ}^{\,i'}$. When computing aggregate bequests, we use the updated interest rate found above.

      $$
        \overline{BQ}^{\,i'} = \left(\frac{1+\bar{r}^{i'}}{1 + \bar{g}_{n}}\right)\left(\sum_{s=E+2}^{E+S+1}\sum_{j=1}^J\rho_{s-1}\lambda_j\bar{\omega}_{s-1}\bar{b}_{j,s}\right)
      $$

      3. In equation {eq}`EqStnrzTfer`, we defined total household transfers as a fixed percentage of GDP ($\overline{TR}=\alpha_{tr}\bar{Y}$).  To find the updated value for transfers, we find the amount of transfers implied by the most updated value of GDP, $\overline{TR}^{i'}=\alpha_{tr}\bar{Y}^{i'}$.

      4. The $factor$ that transforms the model units to U.S. dollar units for the tax functions {eq}`EqTaxCalcFactor` is already defined in terms of steady-state variables. The following is an expression in which household decisions $\{\bar{n}_{j,s},\bar{b}_{j,s+1}\}_{s=E+1}^{E+S}$ imply a value for the steady-state $factor^{i'}$. Note, as with the equation for $\overline{BQ}^{\,i'}$, that we include the updated values of $\bar{w}^{i'}$ and $\bar{r}^{i'}$ on the right-hand-side of the equation.[^step3_note]

      $$
        factor^{i'} = \frac{\text{Avg. household income in data}}{\sum_{s=E+1}^{E+S}\sum_{j=1}^J\lambda_j\bar{\omega}_s\left(\bar{w}^{i'}e_{j,s}\bar{n}_{j,s} + \bar{r}^{i'}\bar{b}_{j,s}\right)}
      $$

  6. The updated values for the outer loop variables are then used to compute the percentage differences between the initial and implied values:
  	a. $error_r = \frac{\bar{r}^{i'} - \bar{r}^i}{\bar{r}^i}$
  	b. $error_{bq} = \frac{\overline{BQ}^{\,i'} - \overline{BQ}^{\,i}}{\overline{BQ}^{\,i}}$
  	c. $error_{tr} = \frac{\overline{TR}^{\,i'} - \overline{TR}^{\,i}}{\overline{TR}^{\,i}}$
  	d. $error_f = \frac{factor^{i'} - factor^i}{factor^i}$

<<<<<<< HEAD
  7. If the maximum absolute error among the four outer loop error terms is greater than some small positive tolerance $toler_{ss,out}$, $\max\big|\left(error_r,error_{bq},error_{tr},error_f\right)\bigr| > toler_{ss,out}$,
=======
7. If the maximum absolute error among the four outer loop error terms is greater than some small positive tolerance $toler_{ss,out}$, $\max\big|\left(error_r,error_{bq},error_{tr},error_f\right)\bigr| > toler_{ss,out}$, 
>>>>>>> 3481d85c
    then update the guesses for the outer loop variables as a convex combination governed by $\xi_{ss}\in(0,1]$ of the respective initial guesses and the new implied values and repeat steps (3) through (5).[^rootfinder_note]

    $$
        \left[\bar{r}^{i+1},\overline{BQ}^{\,i+1},\overline{TR}^{\,i+1},factor^{i+1}\right] &= \xi_{ss}\left[\bar{r}^{i'},\overline{BQ}^{\,i'},\overline{TR}^{\,i'},factor^{i'}\right] + \\
        \qquad(1-\xi_{ss})\left[\bar{r}^{i},\overline{BQ}^{\,i},\overline{TR}^{\,i},factor^{i}\right]
    $$

  8. If the maximum absolute error among the four outer loop error terms is less-than-or-equal-to some small positive tolerance $toler_{ss,out}$,

    $$
      \max\big|\left(error_r,error_{bq},error_{tr},error_f\right)\bigr| \leq toler_{ss,out}
    $$

    then the steady-state has been found.
    1. Make sure that steady-state government spending is nonnegative $\bar{G}\geq 0$. If steady-state government spending is negative, that means the government is getting resources to supply the debt from outside the economy each period to stabilize the debt-to-GDP ratio. $\bar{G}<0$ is a good indicator of unsustainable policies.
    2. Make sure that the resource constraint (goods market clearing) {eq}`EqStnrzMarkClrGoods` is satisfied. It is redundant, but this is a good check as to whether everything worked correctly.
    3. Make sure that the government budget constraint {eq}`EqStnrzGovBC` binds.
    4. Make sure that all the $2JS$ household Euler equations are solved to a satisfactory tolerance.

(SecSSeqlbResults)=
## Baseline Steady-state Results

<<<<<<< HEAD
  In this section, we use the baseline calibration described in Chapter {ref}`Chap_Calibr`, which includes the baseline tax law from `Tax-Calculator`, to show some steady-state results from `OG-USA`. Figures {numref}`FigSSeqlbHHcons`, {numref}`FigSSeqlbHHlab`, and {numref}`FigSSeqlbHHsave` show the household steady-state variables by age $s$ and lifetime income group $j$.

  ```{figure} ./images/HHcons_SS.png
  ---
  height: 500px
  name: FigSSeqlbHHcons
  ---
  Consumption $c_{j,s}$ by age $s$ and lifetime income group $j$
  ```

  ```{figure} ./images/HHlab_SS.png
  ---
  height: 500px
  name: FigSSeqlbHHlab
  ---
  Labor supply $n_{j,s}$ by age $s$ and lifetime income group $j$
  ```

  ```{figure} ./images/HHsav_SS.png
  ---
  height: 500px
  name: FigSSeqlbHHsave
  ---
  Savings $b_{j,s}$ by age $s$ and lifetime income group $j$
  ```

  {numref}`TabSSeqlbAggrVars` lists the steady-state prices and aggregate variable values along with some of the maximum error values from the characterizing equations.

  ```{list-table} **Steady-state prices, aggregate variables, and maximum errors**
  :header-rows: 1
  :name: TabSSeqlbAggrVars
  * - Variable
    - Value
    - Variable
    - Value
  * - $\bar{r}$
    - 0.630
    - $\bar{w}$
    - 1.148
  * - $\bar{Y}$
    - 0.630
    - $\bar{C}$
    - 0.462
  * - $\bar{I}$
    - 0.144
    - $\bar{K}$
    - 1.810
  * - $\bar{L}$
    - 0.357
    - $\bar{B}$
    - 2.440
  * - $\overline{BQ}$
    - 0.106
    - $factor$
    - 141,580
  * - $\overline{Rev}$
    - 0.096
    - $\overline{TR}$
    - 0.057
  * - $\bar{G}$
    - 0.023
    - $\bar{D}$
    - 0.630
  * - Max. abs. labor supply Euler error
    - 4.57e-13
    - Max. abs. savings Euler error
    - 8.52e-13
  * - Resource constraint error
    - -4.39e-15
    - Serial computation time
    - 1 hr. 25.9 sec.
  ```

  The steady-state computation time does not include any of the exogenous parameter computation processes, the longest of which is the estimation of the baseline tax functions which computation takes 1 hour and 15 minutes.
=======
  In this section, we use the baseline calibration described in Chapter {ref}`Chap_Calibr`, which includes the baseline tax law from \taxcalc, to show some steady-state results from `OG-USA`. Figure {ref}`FigSSeqlbHHvars` shows the household steady-state variables by age $s$ and lifetime income group $j$.


```{figure} ./images/HHcons_SS.png
---
height: 500px
name: FigSSeqlbHHcons
---
Consumption $c_{j,s}$ by age $s$ and lifetime income group $j$
```

```{figure} ./images/HHlab_SS.png
---
height: 500px
name: FigSSeqlbHHlab
---
Labor supply $n_{j,s}$ by age $s$ and lifetime income group $j$
```

```{figure} ./images/HHsav_SS.png
---
height: 500px
name: FigSSeqlbHHsave
---
Savings $b_{j,s}$ by age $s$ and lifetime income group $j$
```


  <!-- \begin{figure}[htb]\centering \captionsetup{width=6.0in}
    \caption{\label{FigSSeqlbHHvars}\textbf{Steady-state distributions of household consumption $\bar{c}_{j,s}$, labor supply $\bar{n}_{j,s}$, and savings $\bar{b}_{j,s+1}$}}
    \begin{subfigure}[b]{0.48\textwidth}
      \includegraphics[width=\textwidth]{images/HHcons_SS.png}
      \caption{Consumption $\bar{c}_{j,s}$}
      \label{FigSSeqlbHHcons}
    \end{subfigure}
    \begin{subfigure}[b]{0.48\textwidth}
      \includegraphics[width=\textwidth]{images/HHlab_SS.png}
      \caption{Labor supply $\bar{n}_{j,s}$}
      \label{FigSSeqlbHHlab}
    \end{subfigure}
    \begin{subfigure}[b]{0.48\textwidth}
      \includegraphics[width=\textwidth]{images/HHsav_SS.png}
      \caption{Savings $\bar{b}_{j,s+1}$}
      \label{FigSSeqlbHHsav}
    \end{subfigure}
  \end{figure} -->

  Table {ref}`TabSSeqlbAggrVars` lists the steady-state prices and aggregate variable values along with some of the maximum error values from the characterizing equations.

  <!-- \begin{table}[htbp] \centering \captionsetup{width=4.1in}
  \caption{\label{TabSSeqlbAggrVars}\textbf{Steady-state prices, aggregate variables, and maximum errors}}
    \begin{threeparttable}
    \begin{tabular}{>{\small}l >{\small}r |>{\small}l >{\small}r}
      \hline\hline
      \multicolumn{1}{c}{\small{Variable}} & \multicolumn{1}{c}{\small{Value}} & \multicolumn{1}{c}{\small{Variable}} & \multicolumn{1}{c}{Value} \\
      \hline
      $\bar{r}$ & 0.058 & $\bar{w}$ & 1.148 \\
      \hline
      $\bar{Y}$ & 0.630 & $\bar{C}$ & 0.462 \\
      $\bar{I}$ & 0.144 & $\bar{K}$ & 1.810 \\
      $\bar{L}$ & 0.357 & $\bar{B}$ & 2.440 \\
      $\overline{BQ}$ & 0.106 & $factor$  & 141,580 \\
      \hline
      $\overline{Rev}$ & 0.096 & $\overline{TR}$ & 0.057 \\
      $\bar{G}$ & 0.023 & $\bar{D}$ & 0.630 \\
      \hline
      Max. abs.         & 4.57e-13 & Max. abs.  & 8.52e-13 \\[-2mm]
      \:\: labor supply &   & \:\: savings &     \\[-2mm]
      \:\: Euler error  &   & \:\: Euler error & \\
      Resource        & -4.39e-15 & Serial & 1 hr. 25.9 sec.\tnote{*} \\[-2mm]
      \:\: constraint & & \:\: computation & \\[-2mm]
      \:\: error      & & \:\: time &  \\
      \hline\hline
    \end{tabular}
    \begin{tablenotes}
      \scriptsize{\item[*]The steady-state computation time does not include any of the exogenous parameter computation processes, the longest of which is the estimation of the baseline tax functions which computation takes 1 hour and 15 minutes.}
    \end{tablenotes}
    \end{threeparttable}
  \end{table} -->

<!-- <div id="TabSSeqlbAggrVars">

|                                    |           |                               |                 |
|:-----------------------------------|----------:|:------------------------------|----------------:|
| *r̄*                                |     0.058 | *w̄*                           |           1.148 |
| *Ȳ*                                |     0.630 | *C̄*                           |           0.462 |
| *Ī*                                |     0.144 | *K̄*                           |           1.810 |
| *L̄*                                |     0.357 | *B̄*                           |           2.440 |
| $\overline{BQ}$                    |     0.106 | *f**a**c**t**o**r*            |         141,580 |
| $\overline{Rev}$                   |     0.096 | $\overline{TR}$               |           0.057 |
| *Ḡ*                                |     0.023 | *D̄*                           |           0.630 |
| Max. abs. labor supply Euler error |  4.57e-13 | Max. abs. savings Euler error |        8.52e-13 |
| Resource constraint error          | -4.39e-15 | Serial computation time       | 1 hr. 25.9 sec. |

<span id="TabSSeqlbAggrVars"
label="TabSSeqlbAggrVars">\[TabSSeqlbAggrVars\]</span>**Steady-state
prices, aggregate variables, and maximum errors**
 
</div> -->


```{list-table} **Steady-state prices, aggregate variables, and maximum errors**
:header-rows: 1
:name: TabSSeqlbAggrVars
* - 
  - 
  - 
  - 
* - $\bar{r}$
  - 0.630
  - $\bar{w}$
  - 1.148
* - $\bar{Y}$
  - 0.630
  - $\bar{C}*
  - 0.462
* - $\bar{I}$
  - 0.144
  - $\bar{K}
  - 1.810
* - $\bar{L}$
  - 0.357
  - $\bar{B}$
  - 2.440
* - $\overline{BQ}$
  - 0.106
  - *f**a**c**t**o**r*
  - 141,580
* - $\overline{Rev}$
  - 0.096
  - $\overline{TR}$
  - 0.057
* - $\bar{G}$
  - 0.023
  - $\bar{D}$
  - 0.630
* - Max. abs. labor supply Euler error
  - 4.57e-13
  - Max. abs. savings Euler error
  - 8.52e-13
* - Resource constraint error
  - -4.39e-15
  - Serial computation time
  - 1 hr. 25.9 sec.
```




The steady-state computation time does not include any of the exogenous
parameter computation processes, the longest of which is the estimation
of the baseline tax functions which computation takes 1 hour and 15
minutes.
>>>>>>> 3481d85c

(Chap_NSSeqlb)=
## Stationary Nonsteady-State Equilibrium

  In this chapter, we define the stationary nonsteady-state equilibrium of the `OG-USA` model. Chapters {ref}`Chap_Demog` through {ref}`Chap_MarkClr` derive the equations that characterize the equilibrium of the model. We also need the steady-state solution from Chapter {ref}`Chap_SSeqlb` to solve for the nonsteady-state equilibrium transition path. As with the steady-state equilibrium, we must use the stationarized version of the characterizing equations from Chapter {ref}`Chap_Stnrz`.

(SecEqlbNSSdef)=
### Stationary Nonsteady-State Equilibrium Definition

We define a stationary nonsteady-state equilibrium as the following.

<<<<<<< HEAD
  ```{admonition} **Definition: Stationary Non-steady-state functional equilibrium**
  :class: note
  A non autarkic nonsteady-state functional equilibrium in the `OG-USA` model is defined as stationary allocation functions of the state $\bigl\{n_{j,s,t} = \phi_s\bigl(\boldsymbol{\hat{\Gamma}}_t\bigr)\bigr\}_{s=E+1}^{E+S}$ and $\bigl\{\hat{b}_{j,s+1,t+1}=\psi_{s}\bigl(\boldsymbol{\hat{\Gamma}}_t\bigr)\bigr\}_{s=E+1}^{E+S}$ for all $j$ and $t$ and stationary price functions $\hat{w}(\boldsymbol{\hat{\Gamma}}_t)$ and $r(\boldsymbol{\hat{\Gamma}}_t)$ for all $t$ such that:

  1. Households have symmetric beliefs $\Omega(\cdot)$ about the evolution of the distribution of savings as characterized in {eq}`EqBeliefs`, and those beliefs about the future distribution of savings equal the realized outcome (rational expectations),

  $$
    \boldsymbol{\hat{\Gamma}}_{t+u} = \boldsymbol{\hat{\Gamma}}^e_{t+u} = \Omega^u\left(\boldsymbol{\hat{\Gamma}}_t\right) \quad\forall t,\quad u\geq 1
  $$

  2. Households optimize according to {eq}`EqStnrzHHeul_n`, {eq}`EqStnrzHHeul_b`, and {eq}`EqStnrzHHeul_b`,
  3. Firms optimize according to {eq}`EqStnrzFOC_L` and {eq}`EqFirmFOC_K`,
  4. Government activity behaves according to {eq}`EqStnrzGovBC` and {eq}`EqStnrzClosureRule_Gt`, and
  5. Markets clear according to {eq}`EqStnrzMarkClrLab`, {eq}`EqStnrzMarkClrCap`, and {eq}`EqStnrzMarkClrBQ`.

  ```
=======
```{admonition} Definition

**A non autarkic nonsteady-state functional equilibrium in the `OG-USA` model** is defined as stationary allocation functions of the state $\bigl\{n_{j,s,t} = \phi_s\bigl(\boldsymbol{\hat{\Gamma}}_t\bigr)\bigr\}_{s=E+1}^{E+S}$ and $\bigl\{\hat{b}_{j,s+1,t+1}=\psi_{s}\bigl(\boldsymbol{\hat{\Gamma}}_t\bigr)\bigr\}_{s=E+1}^{E+S}$ for all $j$ and $t$ and stationary price functions $\hat{w}(\boldsymbol{\hat{\Gamma}}_t)$ and $r(\boldsymbol{\hat{\Gamma}}_t)$ for all $t$ such that:

1. Households have symmetric beliefs $\Omega(\cdot)$ about the evolution of the distribution of savings as characterized in {eq}`EqBeliefs`, and those beliefs about the future distribution of savings equal the realized outcome (rational expectations),

$$
  \boldsymbol{\hat{\Gamma}}_{t+u} = \boldsymbol{\hat{\Gamma}}^e_{t+u} = \Omega^u\left(\boldsymbol{\hat{\Gamma}}_t\right) \quad\forall t,\quad u\geq 1
$$

2. Households optimize according to {eq}`EqStnrzHHeul_n`, {eq}`EqStnrzHHeul_b`, and {eq}`EqStnrzHHeul_b`,
3. Firms optimize according to {eq}`EqStnrzFOC_L` and {eq}`EqFirmFOC_K`,
4. Government activity behaves according to {eq}`EqStnrzGovBC` and {eq}`EqStnrzClosureRule`, and
5. Markets clear according to {eq}`EqStnrzMarkClrLab`, {eq}`EqStnrzMarkClrCap`, and {eq}`EqStnrzMarkClrBQ`.

```
>>>>>>> 3481d85c

(SecEqlbNSSsoln)=
### Stationary Nonsteady-state Solution Method


This section describes the solution method for the stationary nonsteady-state equilibrium described in Definition {ref}`DefNSSEql`. We use the time path iteration (TPI) method. This method was originally outlined in a series of papers between 1981 and 1985\footnote{See {cite}`AuerbachEtAl:1981,AuerbachEtAl:1983`, {cite}`AuerbachKotlikoff:1983a,AuerbachKotlikoff:1983b,AuerbachKotlikoff:1983c`, and {cite}`AuerbachKotlikoff:1985`.} and in the seminal book \citet[ch. 4]{AuerbachKotlikoff:1987} for the perfect foresight case and in \citet[Appendix II]{NishiyamaSmetters:2007} and \citet[Sec. 3.1]{EvansPhillips:2014} for the stochastic case. The intuition for the TPI solution method is that the economy is infinitely lived, even though the agents that make up the economy are not. Rather than recursively solving for equilibrium policy functions by iterating on individual value functions, one must recursively solve for the policy functions by iterating on the entire transition path of the endogenous objects in the economy (see \citet[ch. 17]{StokeyLucas1989}).
<<<<<<< HEAD

The key assumption is that the economy will reach the steady-state equilibrium $\boldsymbol{\bar{\Gamma}}$ described in Definition {ref}`DefSSEql` in a finite number of periods $T<\infty$ regardless of the initial state $\boldsymbol{\hat{\Gamma}}_1$. The first step in solving for the nonsteady-state equilibrium transition path is to solve for the steady-state using the method described in Section {ref}`SecEqlbSSsoln`. After solving for the steady-state, one must then find a fixed point over the entire path of endogenous objects.  We do this by first making an initial guess at these objects in a the general equilibrium ``outer loop'' step, analogous to the outer loop described in the steady-state solution method. The time path iteration method then uses functional iteration to converge on a fixed point for the path of these objects.  The paths of aggregate variables that must be guessed in this outer loop are $\{\boldsymbol{r}^i,\boldsymbol{\hat{w}}^i,\boldsymbol{\hat{BQ}}^i, \boldsymbol{\hat{TR}}^i\}$, where $\boldsymbol{r}^i = \left\{r_1^i,r_2^i,...r_T^i\right\}$, $\boldsymbol{\hat{BQ}}^i = \left\{\hat{BQ}_1^i,\hat{BQ}_2^i,...\hat{BQ}_T^i\right\}$, and $\boldsymbol{\hat{TR}}^i = \left\{\hat{TR}_1^i,\hat{TR}_2^i,...\hat{TR}_T^i\right\}$. The only requirement on these transition paths is that the initial total bequests $\hat{BQ}_1^i$ conform to the initial state of the economy $\boldsymbol{\hat{\Gamma}}_1$, and that the economy has reached the steady-state by period $t=T$ $\{r_T^i, \hat{BQ}_T^i, \hat{TR}_T^i\} = \{\bar{r}, \bar{w}, \overline{BQ}, \overline{TR}\}$.

The "inner loop" of the nonsteady-state transition path solution method is to solve for the full set of lifetime savings decisions $\bar{b}_{j,s+1,t+1}$ and labor supply decisions $\bar{n}_{j,s,t}$ for every household alive between periods $t=1$ and $t=T$.  To solve for the $2JS$ equations and unknowns for each household's lifetime decisions we use a multivariate root finder.

=======

The key assumption is that the economy will reach the steady-state equilibrium $\boldsymbol{\bar{\Gamma}}$ described in Definition {ref}`DefSSEql` in a finite number of periods $T<\infty$ regardless of the initial state $\boldsymbol{\hat{\Gamma}}_1$. The first step in solving for the nonsteady-state equilibrium transition path is to solve for the steady-state using the method described in Section {ref}`SecEqlbSSsoln`. After solving for the steady-state, one must then find a fixed point over the entire path of endogenous objects.  We do this by first making an initial guess at these objects in a the general equilibrium ``outer loop'' step, analogous to the outer loop described in the steady-state solution method. The time path iteration method then uses functional iteration to converge on a fixed point for the path of these objects.  The paths of aggregate variables that must be guessed in this outer loop are $\{\boldsymbol{r}^i,\boldsymbol{\hat{w}}^i,\boldsymbol{\hat{BQ}}^i, \boldsymbol{\hat{TR}}^i\}$, where $\boldsymbol{r}^i = \left\{r_1^i,r_2^i,...r_T^i\right\}$, $\boldsymbol{\hat{BQ}}^i = \left\{\hat{BQ}_1^i,\hat{BQ}_2^i,...\hat{BQ}_T^i\right\}$, and $\boldsymbol{\hat{TR}}^i = \left\{\hat{TR}_1^i,\hat{TR}_2^i,...\hat{TR}_T^i\right\}$. The only requirement on these transition paths is that the initial total bequests $\hat{BQ}_1^i$ conform to the initial state of the economy $\boldsymbol{\hat{\Gamma}}_1$, and that the economy has reached the steady-state by period $t=T$ $\{r_T^i, \hat{BQ}_T^i, \hat{TR}_T^i\} = \{\bar{r}, \bar{w}, \overline{BQ}, \overline{TR}\}$.

The "inner loop" of the nonsteady-state transition path solution method is to solve for the full set of lifetime savings decisions $\bar{b}_{j,s+1,t+1}$ and labor supply decisions $\bar{n}_{j,s,t}$ for every household alive between periods $t=1$ and $t=T$.  To solve for the $2JS$ equations and unknowns for each household's lifetime decisions we use a multivariate root finder.  

>>>>>>> 3481d85c
We outline the stationary non-steady state solution algorithm in the following steps.

1. Compute the steady-state solution $\{\bar{n}_{j,s},\bar{b}_{j,s}\}_{s=E+1}^{E+S}$ corresponding to Definition {ref}`DefSSEql`.
2. Given initial state of the economy $\boldsymbol{\hat{\Gamma}}_1$ and steady-state solutions $\{\bar{n}_{j,s},\bar{b}_{j,s+1}\}_{s=E+1}^{E+S}$, guess transition paths of outer loop macroeconomic variables $\{\boldsymbol{r}^i,\boldsymbol{\hat{BQ}}^i, \boldsymbol{\hat{TR}}^i\}$ such that $\hat{BQ}_1^i$ is consistent with $\boldsymbol{\hat{\Gamma}}_1$ and $\{r_t^i, \hat{BQ}_t^i, \hat{TR}_t^i\} = \{\bar{r}, \overline{BQ}, \overline{TR}\}$ for all $t\geq T$.
3. Given initial condition $\boldsymbol{\hat{\Gamma}}_1$, guesses for the aggregate time paths $\{\boldsymbol{r}^i,\boldsymbol{\hat{BQ}}^i, \boldsymbol{\hat{TR}}^i\}$, we solve for the inner loop lifetime decisions of every household that will be alive across the time path $\{n_{j,s,t},\hat{b}_{j,s+1,t+1}\}_{s=E+1}^{E+S}$ for all $j$ and $1\leq t\leq T$.
    1. Given time path guesses $\{\boldsymbol{r}^i,\boldsymbol{\hat{BQ}}^i, \boldsymbol{\hat{TR}}^i\}$, we can compute the path of wages, $\boldsymbol{w}^i$ and then solve for each household's lifetime decisions $\{n_{j,s,t},\hat{b}_{j,s+1,t+1}\}_{s=E+1}^{E+S}$ for all $j$, $E+1\leq s \leq E+S$, and $1\leq t\leq T_2+S-1$.
        2. The household problem can be solved with a multivariate root finder solving the $2S$ equations and unknowns at once for all $j$ and $1\leq t\leq T+S-1$. The root finder uses $2S$ household Euler equations {eq}`EqStnrzHHeul_n`, {eq}`EqStnrzHHeul_b`, and {eq}`EqStnrzHHeul_bS` to solve for each household's $2S$ lifetime decisions.
        1. After solving the first iteration of time path iteration, subsequent initial values for the $J$, $2S$ root finding problems are based on the solution in the prior iteration. This speeds up computation further and makes the initial guess for the highly nonlinear system of equations start closer to the solution value.
4. Given partial equilibrium household nonsteady-state solutions $\{n_{j,s,t},\hat{b}_{j,s+1,t+1}\}_{s=E+1}^{E+S}$ for all $j$ and $1\leq t\leq T$ based on macroeconomic variable time path guesses $\{\boldsymbol{r}^i,\boldsymbol{\hat{BQ}}^i, \boldsymbol{\hat{TR}}^i\}$, compute new values for these aggregates implied by the households' solutions, $\{\boldsymbol{r}^{i'},\boldsymbol{\hat{BQ}}^{i'}, \boldsymbol{\hat{TR}}^{i'}\}$.
<<<<<<< HEAD
    1. We solve for the updated interest rate as follows:
        1. Use the guess at the path of total transfers, $\hat{TR}_{t}^{i}$ and the transfer spending rule given in Equation {eq}`EqUnbalGBCtfer` to find the implied path of GDP: $\hat{Y}_{t}^{i} = \frac{\hat{TR}_{t}^{i}}{\alpha_{tr}}$.
        2. Using the path of GDP and the household savings and labor supply decisions, $\{n_{j,s,t},\hat{b}_{j,s+1,t+1}\}_{s=E+1}^{E+S}$, compute the path of stationarizaed total tax revenue, $\hat{Revenue}_{t}^{i}$.
        3. Using the long-run debt-to-GDP ratio, the path of GDP, the path of total tax revenue, and Equation {eq}`EqUnbalGBCclosure_Gt`, find the path of stationarized government debt, $\hat{D}_{t}^{i}$.
        4. Use the capital market clearing condition from Equation {eq}`EqStnrzMarkClrCap` and $D_{t}^{i}$ to find aggregate capital in each period,

=======
    1. We solve for the updated interest rate as follows: 
        1. Use the guess at the path of total transfers, $\hat{TR}_{t}^{i}$ and the transfer spending rule given in Equation {eq}`EqUnbalGBCtfer` to find the implied path of GDP: $\hat{Y}_{t}^{i} = \frac{\hat{TR}_{t}^{i}}{\alpha_{tr}}$.
        2. Using the path of GDP and the household savings and labor supply decisions, $\{n_{j,s,t},\hat{b}_{j,s+1,t+1}\}_{s=E+1}^{E+S}$, compute the path of stationarizaed total tax revenue, $\hat{Revenue}_{t}^{i}$. 
        3. Using the long-run debt-to-GDP ratio, the path of GDP, the path of total tax revenue, and Equation {eq}`EqUnbalGBCclosure_Gt`, find the path of stationarized government debt, $\hat{D}_{t}^{i}$.
        4. Use the capital market clearing condition from Equation {eq}`EqStnrzMarkClrCap` and $D_{t}^{i}$ to find aggregate capital in each period,
  		  
>>>>>>> 3481d85c
        $$
  		    \hat{K}_{t}^{i}=\frac{1}{1 + g_{n,t}}\sum_{s=E+2}^{E+S+1}\sum_{j=1}^{J}\Bigl(\omega_{s-1,t-1}\lambda_j   \hat{b}_{j,s,t} + i_s\omega_{s,t}\lambda_j \hat{b}_{j,s,t}\Bigr) - D_{t}^{i}
  		  $$

        5. Use the labor market clearing condition from Equation {eq}`EqStnrzMarkClrLab` to find the path of aggregate labor supply:

		    $$
		      \hat{L}_{t}^{i}=\sum_{s=E+1}^{E+S}\sum_{j=1}^{J} \omega_{s,t}\lambda_j e_{j,s}n_{j,s,t}
		    $$

        6. Use the firm's production function from Equation {eq}`EqStnrzCESprodfun` to compute an updated value of $\hat{Y}_{t}$ given the values for the factors of production:

		    $$
<<<<<<< HEAD
		      \hat{Y}_{t}^{i'} = Z_{t}\biggl[(\gamma)^\frac{1}{\varepsilon}(\hat{K}_{t}^{i})^\frac{\varepsilon-1}{\varepsilon} + (1-\gamma)^\frac{1}{\varepsilon}(\hat{L}_{t}^{i})^\frac{\varepsilon-1}{\varepsilon}\biggr]^\frac{\varepsilon}{\varepsilon-1}
		    $$

        7. Use the firm's first order condition for its choice of capital to find the updated path of interest rates,

=======
		      \hat{Y}_{t}^{i'} = Z_{t}\biggl[(\gamma)^\frac{1}{\varepsilon}(\hat{K}_{t}^{i})^\frac{\varepsilon-1}{\varepsilon} + (1-\gamma)^\frac{1}{\varepsilon}(\hat{L}_{t}^{i})^\frac{\varepsilon-1}{\varepsilon}\biggr]^\frac{\varepsilon}{\varepsilon-1} 
		    $$

        7. Use the firm's first order condition for its choice of capital to find the updated path of interest rates, 
		    
>>>>>>> 3481d85c
        $$
  		    r_{t}^{i'} = (1 - \tau_{t}^{corp})(Z_{t})^\frac{\varepsilon-1}{\varepsilon}\left[\gamma\frac{\hat{Y}_{t}^{i'}}{\hat{K}_{t}^{i}}\right]^\frac{1}{\varepsilon} - \delta + \tau_{t}^{corp}\delta_{t}^\tau
  		  $$

    2. The stationarized law of motion for total bequests {eq}`EqStnrzMarkClrBQ` provides the expression in which household savings decisions $\{b_{j,s+1,t+1}\}_{s=E+1}^{E+S}$ imply a value for aggregate bequests, $BQ_{t}^{\,i'}$. When computing aggregate bequests, we use the updated path of interest rates found above.
<<<<<<< HEAD

=======
    
>>>>>>> 3481d85c
    $$
	    \hat{BQ}_{t}^{\,i'} = \left(\frac{1+r_{t}^{i'}}{1 + g_{n,t}}\right)\left(\sum_{s=E+2}^{E+S+1}\sum_{j=1}^J\rho_{s-1}\lambda_j\omega_{s-1,t-1}\hat{b}_{j,s,t}\right)
    $$

    3. In equation {eq}`EqStnrzTfer`, we defined total household transfers as a fixed percentage of GDP ($\hat{TR}_t=\alpha_{tr}\hat{Y}_t$).  To find the updated value for transfers, we find the amount of transfers implied by the most updated value of GDP, $\hat{TR}_{t}^{i'}=\alpha_{tr}\hat{Y}_{t}^{i'}$.
5. The updated values for the outer loop variables are then used to compute the percentage differences between the initial and implied values:
    1. $error_r = max\left\{\frac{r_{t}^{i'} - r_{t}^i}{r_{t}^i}\right\}_{t=0}^{T}$
    2. $error_{bq} =  max\left\{\frac{\hat{BQ}_{t}^{\,i'} - \hat{BQ}_{t}^{\,i}}{\hat{BQ}_{t}^{\,i}}\right\}_{t=0}^{T}$
    3. $error_{tr} = \left\{\frac{\hat{TR}_{t}^{\,i'} - \hat{TR}_{t}^{\,i}}{\hat{TR}_{t}^{\,i}}\right\}_{t=0}^{T}$
6. If the maximum absolute error among the three outer loop error terms is greater than some small positive tolerance $toler_{tpi,out}$, $\max\big|\left(error_r,error_{bq},error_{tr},error_f\right)\bigr| > toler_{tpi,out}$, then update the guesses for the outer loop variables as a convex combination governed by $\xi_{tpi}\in(0,1]$ of the respective initial guesses and the new implied values and repeat steps (3) through (5).

$$
  [\boldsymbol{r}^{i+1},\boldsymbol{\hat{BQ}}^{i+1},\boldsymbol{\hat{TR}}^{i+1} ] = \xi_{tpi}[\boldsymbol{r}^{i'},\boldsymbol{\hat{BQ}}^{i'},\boldsymbol{\hat{TR}}^{i'}] + (1-\xi_{tpi})[\boldsymbol{r}^{i},\boldsymbol{\hat{BQ}}^{i},\boldsymbol{\hat{TR}}^{i}]
$$

7. If the maximum absolute error among the five outer loop error terms is less-than-or-equal-to some small positive tolerance $toler_{tpi,out}$ in each period along the transition path, $\max\big|\left(error_r,error_{bq},error_{tr},error_f\right)\bigr| \leq toler_{tpi,out}$ then the non-steady-state equilibrium has been found.
    1. Make sure that the resource constraint (goods market clearing) {eq}`EqStnrzMarkClrGoods` is satisfied in each period along the time path. It is redundant, but this is a good check as to whether everything worked correctly.
  	2. Make sure that the government budget constraint {eq}`EqStnrzGovBC` binds.
  	3. Make sure that all the $(T+S)\times2JS$ household Euler equations are solved to a satisfactory tolerance.

(SecNSSeqlbResults)=
### Baseline Nonsteady-state Results


[^step3_note]: The updated wage rate, $w^{i'}$, is found by using the updated interest rate, $r^{i'}$ as detailed in Step 3.

[^rootfinder_note]: In our code, there is also an option to use a Newton based root-finding algorithm to updated the outer-loop variables.  Such an algorithm is generally faster, but less robust than the functional iteration method outlined here.<|MERGE_RESOLUTION|>--- conflicted
+++ resolved
@@ -13,7 +13,6 @@
 
 With the stationarized model, we can now define the stationary steady-state equilibrium. This equilibrium will be long-run values of the endogenous variables that are constant over time. In a perfect foresight model, the steady-state equilibrium is the state of the economy at which the model settles after a finite amount of time, regardless of the initial condition of the model. Once the model arrives at the steady-state, it stays there indefinitely unless it receives some type of shock or stimulus.
 
-<<<<<<< HEAD
 These stationary values have all the growth components from productivity growth and population growth removed as defined in {numref}`TabStnrzStatVars`. Because the productivity growth rate $g_y$ and population growth rate series $\tilde{g}_{n,t}$ are exogenous. We can transform the stationary equilibrium values of the variables back to their nonstationary values by reversing the identities in {numref}`TabStnrzStatVars`.
 
 We define a stationary steady-state equilibrium as the following.
@@ -28,33 +27,6 @@
 5. markets clear according to {eq}`EqStnrzMarkClrLab`, {eq}`EqStnrzMarkClrCap`, and {eq}`EqStnrzMarkClrBQ`.
 
 ```
-=======
-These stationary values have all the growth components from productivity growth and population growth removed as defined in Table {ref}`TabStnrzStatVars`. Because the productivity growth rate $g_y$ and population growth rate series $\tilde{g}_{n,t}$ are exogenous. We can transform the stationary equilibrium values of the variables back to their nonstationary values by reversing the identities in Table {ref}`TabStnrzStatVars`.
-
-<!--   \vspace{5mm}
-  \hrule
-  \vspace{-1mm}
-  \begin{definition}[\textbf{Stationary steady-state equilibrium}]\label{DefSSEql} -->
-
-We define a stationary steady-state equilibrium as the following.
-
-```{admonition} Definition
-
-**A non-autarkic stationary steady-state equilibrium in the `OG-USA` model** is defined as constant allocations of stationary household labor supply $n_{j,s,t}=\bar{n}_{j,s}$ and savings $\hat{b}_{j,s+1,t+1}=\bar{b}_{j,s+1}$ for all $j$, $t$, and $E+1\leq s\leq E+S$, and constant prices $\hat{w}_t=\bar{w}$ and $r_t=\bar{r}$ for all $t$ such that the following conditions hold:
-1. The population has reached its stationary steady-state distribution $\hat{\omega}_{s,t} = \bar{\omega}_s$ for all $s$ and $t$ as characterized in Section {ref}`SecDemogPopSSTP`,
-2. households optimize according to {eq}`EqStnrzHHeul_n`, {eq}`EqStnrzHHeul_b`, and {eq}`EqStnrzHHeul_b`,
-3. firms optimize according to {eq}`EqStnrzFOC_L` and {eq}`EqFirmFOC_K`,
-4. Government activity behaves according to {eq}`EqStnrzGovBC` and {eq}`EqStnrzClosureRule`, and
-5. markets clear according to {eq}`EqStnrzMarkClrLab`, {eq}`EqStnrzMarkClrCap`, and {eq}`EqStnrzMarkClrBQ`.
-
-```
-
-<!--     \end{enumerate}
-  \end{definition}
-  \vspace{-2mm}
-  \hrule
-  \vspace{5mm} -->
->>>>>>> 3481d85c
 
 (SecEqlbSSsoln)=
 ### Stationary Steady-state Solution Method
@@ -115,11 +87,7 @@
   	c. $error_{tr} = \frac{\overline{TR}^{\,i'} - \overline{TR}^{\,i}}{\overline{TR}^{\,i}}$
   	d. $error_f = \frac{factor^{i'} - factor^i}{factor^i}$
 
-<<<<<<< HEAD
   7. If the maximum absolute error among the four outer loop error terms is greater than some small positive tolerance $toler_{ss,out}$, $\max\big|\left(error_r,error_{bq},error_{tr},error_f\right)\bigr| > toler_{ss,out}$,
-=======
-7. If the maximum absolute error among the four outer loop error terms is greater than some small positive tolerance $toler_{ss,out}$, $\max\big|\left(error_r,error_{bq},error_{tr},error_f\right)\bigr| > toler_{ss,out}$, 
->>>>>>> 3481d85c
     then update the guesses for the outer loop variables as a convex combination governed by $\xi_{ss}\in(0,1]$ of the respective initial guesses and the new implied values and repeat steps (3) through (5).[^rootfinder_note]
 
     $$
@@ -142,7 +110,7 @@
 (SecSSeqlbResults)=
 ## Baseline Steady-state Results
 
-<<<<<<< HEAD
+
   In this section, we use the baseline calibration described in Chapter {ref}`Chap_Calibr`, which includes the baseline tax law from `Tax-Calculator`, to show some steady-state results from `OG-USA`. Figures {numref}`FigSSeqlbHHcons`, {numref}`FigSSeqlbHHlab`, and {numref}`FigSSeqlbHHsave` show the household steady-state variables by age $s$ and lifetime income group $j$.
 
   ```{figure} ./images/HHcons_SS.png
@@ -217,161 +185,7 @@
   ```
 
   The steady-state computation time does not include any of the exogenous parameter computation processes, the longest of which is the estimation of the baseline tax functions which computation takes 1 hour and 15 minutes.
-=======
-  In this section, we use the baseline calibration described in Chapter {ref}`Chap_Calibr`, which includes the baseline tax law from \taxcalc, to show some steady-state results from `OG-USA`. Figure {ref}`FigSSeqlbHHvars` shows the household steady-state variables by age $s$ and lifetime income group $j$.
-
-
-```{figure} ./images/HHcons_SS.png
----
-height: 500px
-name: FigSSeqlbHHcons
----
-Consumption $c_{j,s}$ by age $s$ and lifetime income group $j$
-```
-
-```{figure} ./images/HHlab_SS.png
----
-height: 500px
-name: FigSSeqlbHHlab
----
-Labor supply $n_{j,s}$ by age $s$ and lifetime income group $j$
-```
-
-```{figure} ./images/HHsav_SS.png
----
-height: 500px
-name: FigSSeqlbHHsave
----
-Savings $b_{j,s}$ by age $s$ and lifetime income group $j$
-```
-
-
-  <!-- \begin{figure}[htb]\centering \captionsetup{width=6.0in}
-    \caption{\label{FigSSeqlbHHvars}\textbf{Steady-state distributions of household consumption $\bar{c}_{j,s}$, labor supply $\bar{n}_{j,s}$, and savings $\bar{b}_{j,s+1}$}}
-    \begin{subfigure}[b]{0.48\textwidth}
-      \includegraphics[width=\textwidth]{images/HHcons_SS.png}
-      \caption{Consumption $\bar{c}_{j,s}$}
-      \label{FigSSeqlbHHcons}
-    \end{subfigure}
-    \begin{subfigure}[b]{0.48\textwidth}
-      \includegraphics[width=\textwidth]{images/HHlab_SS.png}
-      \caption{Labor supply $\bar{n}_{j,s}$}
-      \label{FigSSeqlbHHlab}
-    \end{subfigure}
-    \begin{subfigure}[b]{0.48\textwidth}
-      \includegraphics[width=\textwidth]{images/HHsav_SS.png}
-      \caption{Savings $\bar{b}_{j,s+1}$}
-      \label{FigSSeqlbHHsav}
-    \end{subfigure}
-  \end{figure} -->
-
-  Table {ref}`TabSSeqlbAggrVars` lists the steady-state prices and aggregate variable values along with some of the maximum error values from the characterizing equations.
-
-  <!-- \begin{table}[htbp] \centering \captionsetup{width=4.1in}
-  \caption{\label{TabSSeqlbAggrVars}\textbf{Steady-state prices, aggregate variables, and maximum errors}}
-    \begin{threeparttable}
-    \begin{tabular}{>{\small}l >{\small}r |>{\small}l >{\small}r}
-      \hline\hline
-      \multicolumn{1}{c}{\small{Variable}} & \multicolumn{1}{c}{\small{Value}} & \multicolumn{1}{c}{\small{Variable}} & \multicolumn{1}{c}{Value} \\
-      \hline
-      $\bar{r}$ & 0.058 & $\bar{w}$ & 1.148 \\
-      \hline
-      $\bar{Y}$ & 0.630 & $\bar{C}$ & 0.462 \\
-      $\bar{I}$ & 0.144 & $\bar{K}$ & 1.810 \\
-      $\bar{L}$ & 0.357 & $\bar{B}$ & 2.440 \\
-      $\overline{BQ}$ & 0.106 & $factor$  & 141,580 \\
-      \hline
-      $\overline{Rev}$ & 0.096 & $\overline{TR}$ & 0.057 \\
-      $\bar{G}$ & 0.023 & $\bar{D}$ & 0.630 \\
-      \hline
-      Max. abs.         & 4.57e-13 & Max. abs.  & 8.52e-13 \\[-2mm]
-      \:\: labor supply &   & \:\: savings &     \\[-2mm]
-      \:\: Euler error  &   & \:\: Euler error & \\
-      Resource        & -4.39e-15 & Serial & 1 hr. 25.9 sec.\tnote{*} \\[-2mm]
-      \:\: constraint & & \:\: computation & \\[-2mm]
-      \:\: error      & & \:\: time &  \\
-      \hline\hline
-    \end{tabular}
-    \begin{tablenotes}
-      \scriptsize{\item[*]The steady-state computation time does not include any of the exogenous parameter computation processes, the longest of which is the estimation of the baseline tax functions which computation takes 1 hour and 15 minutes.}
-    \end{tablenotes}
-    \end{threeparttable}
-  \end{table} -->
-
-<!-- <div id="TabSSeqlbAggrVars">
-
-|                                    |           |                               |                 |
-|:-----------------------------------|----------:|:------------------------------|----------------:|
-| *r̄*                                |     0.058 | *w̄*                           |           1.148 |
-| *Ȳ*                                |     0.630 | *C̄*                           |           0.462 |
-| *Ī*                                |     0.144 | *K̄*                           |           1.810 |
-| *L̄*                                |     0.357 | *B̄*                           |           2.440 |
-| $\overline{BQ}$                    |     0.106 | *f**a**c**t**o**r*            |         141,580 |
-| $\overline{Rev}$                   |     0.096 | $\overline{TR}$               |           0.057 |
-| *Ḡ*                                |     0.023 | *D̄*                           |           0.630 |
-| Max. abs. labor supply Euler error |  4.57e-13 | Max. abs. savings Euler error |        8.52e-13 |
-| Resource constraint error          | -4.39e-15 | Serial computation time       | 1 hr. 25.9 sec. |
-
-<span id="TabSSeqlbAggrVars"
-label="TabSSeqlbAggrVars">\[TabSSeqlbAggrVars\]</span>**Steady-state
-prices, aggregate variables, and maximum errors**
- 
-</div> -->
-
-
-```{list-table} **Steady-state prices, aggregate variables, and maximum errors**
-:header-rows: 1
-:name: TabSSeqlbAggrVars
-* - 
-  - 
-  - 
-  - 
-* - $\bar{r}$
-  - 0.630
-  - $\bar{w}$
-  - 1.148
-* - $\bar{Y}$
-  - 0.630
-  - $\bar{C}*
-  - 0.462
-* - $\bar{I}$
-  - 0.144
-  - $\bar{K}
-  - 1.810
-* - $\bar{L}$
-  - 0.357
-  - $\bar{B}$
-  - 2.440
-* - $\overline{BQ}$
-  - 0.106
-  - *f**a**c**t**o**r*
-  - 141,580
-* - $\overline{Rev}$
-  - 0.096
-  - $\overline{TR}$
-  - 0.057
-* - $\bar{G}$
-  - 0.023
-  - $\bar{D}$
-  - 0.630
-* - Max. abs. labor supply Euler error
-  - 4.57e-13
-  - Max. abs. savings Euler error
-  - 8.52e-13
-* - Resource constraint error
-  - -4.39e-15
-  - Serial computation time
-  - 1 hr. 25.9 sec.
-```
-
-
-
-
-The steady-state computation time does not include any of the exogenous
-parameter computation processes, the longest of which is the estimation
-of the baseline tax functions which computation takes 1 hour and 15
-minutes.
->>>>>>> 3481d85c
+
 
 (Chap_NSSeqlb)=
 ## Stationary Nonsteady-State Equilibrium
@@ -383,7 +197,7 @@
 
 We define a stationary nonsteady-state equilibrium as the following.
 
-<<<<<<< HEAD
+
   ```{admonition} **Definition: Stationary Non-steady-state functional equilibrium**
   :class: note
   A non autarkic nonsteady-state functional equilibrium in the `OG-USA` model is defined as stationary allocation functions of the state $\bigl\{n_{j,s,t} = \phi_s\bigl(\boldsymbol{\hat{\Gamma}}_t\bigr)\bigr\}_{s=E+1}^{E+S}$ and $\bigl\{\hat{b}_{j,s+1,t+1}=\psi_{s}\bigl(\boldsymbol{\hat{\Gamma}}_t\bigr)\bigr\}_{s=E+1}^{E+S}$ for all $j$ and $t$ and stationary price functions $\hat{w}(\boldsymbol{\hat{\Gamma}}_t)$ and $r(\boldsymbol{\hat{\Gamma}}_t)$ for all $t$ such that:
@@ -400,43 +214,18 @@
   5. Markets clear according to {eq}`EqStnrzMarkClrLab`, {eq}`EqStnrzMarkClrCap`, and {eq}`EqStnrzMarkClrBQ`.
 
   ```
-=======
-```{admonition} Definition
-
-**A non autarkic nonsteady-state functional equilibrium in the `OG-USA` model** is defined as stationary allocation functions of the state $\bigl\{n_{j,s,t} = \phi_s\bigl(\boldsymbol{\hat{\Gamma}}_t\bigr)\bigr\}_{s=E+1}^{E+S}$ and $\bigl\{\hat{b}_{j,s+1,t+1}=\psi_{s}\bigl(\boldsymbol{\hat{\Gamma}}_t\bigr)\bigr\}_{s=E+1}^{E+S}$ for all $j$ and $t$ and stationary price functions $\hat{w}(\boldsymbol{\hat{\Gamma}}_t)$ and $r(\boldsymbol{\hat{\Gamma}}_t)$ for all $t$ such that:
-
-1. Households have symmetric beliefs $\Omega(\cdot)$ about the evolution of the distribution of savings as characterized in {eq}`EqBeliefs`, and those beliefs about the future distribution of savings equal the realized outcome (rational expectations),
-
-$$
-  \boldsymbol{\hat{\Gamma}}_{t+u} = \boldsymbol{\hat{\Gamma}}^e_{t+u} = \Omega^u\left(\boldsymbol{\hat{\Gamma}}_t\right) \quad\forall t,\quad u\geq 1
-$$
-
-2. Households optimize according to {eq}`EqStnrzHHeul_n`, {eq}`EqStnrzHHeul_b`, and {eq}`EqStnrzHHeul_b`,
-3. Firms optimize according to {eq}`EqStnrzFOC_L` and {eq}`EqFirmFOC_K`,
-4. Government activity behaves according to {eq}`EqStnrzGovBC` and {eq}`EqStnrzClosureRule`, and
-5. Markets clear according to {eq}`EqStnrzMarkClrLab`, {eq}`EqStnrzMarkClrCap`, and {eq}`EqStnrzMarkClrBQ`.
-
-```
->>>>>>> 3481d85c
 
 (SecEqlbNSSsoln)=
 ### Stationary Nonsteady-state Solution Method
 
 
 This section describes the solution method for the stationary nonsteady-state equilibrium described in Definition {ref}`DefNSSEql`. We use the time path iteration (TPI) method. This method was originally outlined in a series of papers between 1981 and 1985\footnote{See {cite}`AuerbachEtAl:1981,AuerbachEtAl:1983`, {cite}`AuerbachKotlikoff:1983a,AuerbachKotlikoff:1983b,AuerbachKotlikoff:1983c`, and {cite}`AuerbachKotlikoff:1985`.} and in the seminal book \citet[ch. 4]{AuerbachKotlikoff:1987} for the perfect foresight case and in \citet[Appendix II]{NishiyamaSmetters:2007} and \citet[Sec. 3.1]{EvansPhillips:2014} for the stochastic case. The intuition for the TPI solution method is that the economy is infinitely lived, even though the agents that make up the economy are not. Rather than recursively solving for equilibrium policy functions by iterating on individual value functions, one must recursively solve for the policy functions by iterating on the entire transition path of the endogenous objects in the economy (see \citet[ch. 17]{StokeyLucas1989}).
-<<<<<<< HEAD
 
 The key assumption is that the economy will reach the steady-state equilibrium $\boldsymbol{\bar{\Gamma}}$ described in Definition {ref}`DefSSEql` in a finite number of periods $T<\infty$ regardless of the initial state $\boldsymbol{\hat{\Gamma}}_1$. The first step in solving for the nonsteady-state equilibrium transition path is to solve for the steady-state using the method described in Section {ref}`SecEqlbSSsoln`. After solving for the steady-state, one must then find a fixed point over the entire path of endogenous objects.  We do this by first making an initial guess at these objects in a the general equilibrium ``outer loop'' step, analogous to the outer loop described in the steady-state solution method. The time path iteration method then uses functional iteration to converge on a fixed point for the path of these objects.  The paths of aggregate variables that must be guessed in this outer loop are $\{\boldsymbol{r}^i,\boldsymbol{\hat{w}}^i,\boldsymbol{\hat{BQ}}^i, \boldsymbol{\hat{TR}}^i\}$, where $\boldsymbol{r}^i = \left\{r_1^i,r_2^i,...r_T^i\right\}$, $\boldsymbol{\hat{BQ}}^i = \left\{\hat{BQ}_1^i,\hat{BQ}_2^i,...\hat{BQ}_T^i\right\}$, and $\boldsymbol{\hat{TR}}^i = \left\{\hat{TR}_1^i,\hat{TR}_2^i,...\hat{TR}_T^i\right\}$. The only requirement on these transition paths is that the initial total bequests $\hat{BQ}_1^i$ conform to the initial state of the economy $\boldsymbol{\hat{\Gamma}}_1$, and that the economy has reached the steady-state by period $t=T$ $\{r_T^i, \hat{BQ}_T^i, \hat{TR}_T^i\} = \{\bar{r}, \bar{w}, \overline{BQ}, \overline{TR}\}$.
 
+
 The "inner loop" of the nonsteady-state transition path solution method is to solve for the full set of lifetime savings decisions $\bar{b}_{j,s+1,t+1}$ and labor supply decisions $\bar{n}_{j,s,t}$ for every household alive between periods $t=1$ and $t=T$.  To solve for the $2JS$ equations and unknowns for each household's lifetime decisions we use a multivariate root finder.
 
-=======
-
-The key assumption is that the economy will reach the steady-state equilibrium $\boldsymbol{\bar{\Gamma}}$ described in Definition {ref}`DefSSEql` in a finite number of periods $T<\infty$ regardless of the initial state $\boldsymbol{\hat{\Gamma}}_1$. The first step in solving for the nonsteady-state equilibrium transition path is to solve for the steady-state using the method described in Section {ref}`SecEqlbSSsoln`. After solving for the steady-state, one must then find a fixed point over the entire path of endogenous objects.  We do this by first making an initial guess at these objects in a the general equilibrium ``outer loop'' step, analogous to the outer loop described in the steady-state solution method. The time path iteration method then uses functional iteration to converge on a fixed point for the path of these objects.  The paths of aggregate variables that must be guessed in this outer loop are $\{\boldsymbol{r}^i,\boldsymbol{\hat{w}}^i,\boldsymbol{\hat{BQ}}^i, \boldsymbol{\hat{TR}}^i\}$, where $\boldsymbol{r}^i = \left\{r_1^i,r_2^i,...r_T^i\right\}$, $\boldsymbol{\hat{BQ}}^i = \left\{\hat{BQ}_1^i,\hat{BQ}_2^i,...\hat{BQ}_T^i\right\}$, and $\boldsymbol{\hat{TR}}^i = \left\{\hat{TR}_1^i,\hat{TR}_2^i,...\hat{TR}_T^i\right\}$. The only requirement on these transition paths is that the initial total bequests $\hat{BQ}_1^i$ conform to the initial state of the economy $\boldsymbol{\hat{\Gamma}}_1$, and that the economy has reached the steady-state by period $t=T$ $\{r_T^i, \hat{BQ}_T^i, \hat{TR}_T^i\} = \{\bar{r}, \bar{w}, \overline{BQ}, \overline{TR}\}$.
-
-The "inner loop" of the nonsteady-state transition path solution method is to solve for the full set of lifetime savings decisions $\bar{b}_{j,s+1,t+1}$ and labor supply decisions $\bar{n}_{j,s,t}$ for every household alive between periods $t=1$ and $t=T$.  To solve for the $2JS$ equations and unknowns for each household's lifetime decisions we use a multivariate root finder.  
-
->>>>>>> 3481d85c
 We outline the stationary non-steady state solution algorithm in the following steps.
 
 1. Compute the steady-state solution $\{\bar{n}_{j,s},\bar{b}_{j,s}\}_{s=E+1}^{E+S}$ corresponding to Definition {ref}`DefSSEql`.
@@ -446,21 +235,12 @@
         2. The household problem can be solved with a multivariate root finder solving the $2S$ equations and unknowns at once for all $j$ and $1\leq t\leq T+S-1$. The root finder uses $2S$ household Euler equations {eq}`EqStnrzHHeul_n`, {eq}`EqStnrzHHeul_b`, and {eq}`EqStnrzHHeul_bS` to solve for each household's $2S$ lifetime decisions.
         1. After solving the first iteration of time path iteration, subsequent initial values for the $J$, $2S$ root finding problems are based on the solution in the prior iteration. This speeds up computation further and makes the initial guess for the highly nonlinear system of equations start closer to the solution value.
 4. Given partial equilibrium household nonsteady-state solutions $\{n_{j,s,t},\hat{b}_{j,s+1,t+1}\}_{s=E+1}^{E+S}$ for all $j$ and $1\leq t\leq T$ based on macroeconomic variable time path guesses $\{\boldsymbol{r}^i,\boldsymbol{\hat{BQ}}^i, \boldsymbol{\hat{TR}}^i\}$, compute new values for these aggregates implied by the households' solutions, $\{\boldsymbol{r}^{i'},\boldsymbol{\hat{BQ}}^{i'}, \boldsymbol{\hat{TR}}^{i'}\}$.
-<<<<<<< HEAD
+
     1. We solve for the updated interest rate as follows:
         1. Use the guess at the path of total transfers, $\hat{TR}_{t}^{i}$ and the transfer spending rule given in Equation {eq}`EqUnbalGBCtfer` to find the implied path of GDP: $\hat{Y}_{t}^{i} = \frac{\hat{TR}_{t}^{i}}{\alpha_{tr}}$.
         2. Using the path of GDP and the household savings and labor supply decisions, $\{n_{j,s,t},\hat{b}_{j,s+1,t+1}\}_{s=E+1}^{E+S}$, compute the path of stationarizaed total tax revenue, $\hat{Revenue}_{t}^{i}$.
         3. Using the long-run debt-to-GDP ratio, the path of GDP, the path of total tax revenue, and Equation {eq}`EqUnbalGBCclosure_Gt`, find the path of stationarized government debt, $\hat{D}_{t}^{i}$.
         4. Use the capital market clearing condition from Equation {eq}`EqStnrzMarkClrCap` and $D_{t}^{i}$ to find aggregate capital in each period,
-
-=======
-    1. We solve for the updated interest rate as follows: 
-        1. Use the guess at the path of total transfers, $\hat{TR}_{t}^{i}$ and the transfer spending rule given in Equation {eq}`EqUnbalGBCtfer` to find the implied path of GDP: $\hat{Y}_{t}^{i} = \frac{\hat{TR}_{t}^{i}}{\alpha_{tr}}$.
-        2. Using the path of GDP and the household savings and labor supply decisions, $\{n_{j,s,t},\hat{b}_{j,s+1,t+1}\}_{s=E+1}^{E+S}$, compute the path of stationarizaed total tax revenue, $\hat{Revenue}_{t}^{i}$. 
-        3. Using the long-run debt-to-GDP ratio, the path of GDP, the path of total tax revenue, and Equation {eq}`EqUnbalGBCclosure_Gt`, find the path of stationarized government debt, $\hat{D}_{t}^{i}$.
-        4. Use the capital market clearing condition from Equation {eq}`EqStnrzMarkClrCap` and $D_{t}^{i}$ to find aggregate capital in each period,
-  		  
->>>>>>> 3481d85c
         $$
   		    \hat{K}_{t}^{i}=\frac{1}{1 + g_{n,t}}\sum_{s=E+2}^{E+S+1}\sum_{j=1}^{J}\Bigl(\omega_{s-1,t-1}\lambda_j   \hat{b}_{j,s,t} + i_s\omega_{s,t}\lambda_j \hat{b}_{j,s,t}\Bigr) - D_{t}^{i}
   		  $$
@@ -474,29 +254,16 @@
         6. Use the firm's production function from Equation {eq}`EqStnrzCESprodfun` to compute an updated value of $\hat{Y}_{t}$ given the values for the factors of production:
 
 		    $$
-<<<<<<< HEAD
+
 		      \hat{Y}_{t}^{i'} = Z_{t}\biggl[(\gamma)^\frac{1}{\varepsilon}(\hat{K}_{t}^{i})^\frac{\varepsilon-1}{\varepsilon} + (1-\gamma)^\frac{1}{\varepsilon}(\hat{L}_{t}^{i})^\frac{\varepsilon-1}{\varepsilon}\biggr]^\frac{\varepsilon}{\varepsilon-1}
 		    $$
 
         7. Use the firm's first order condition for its choice of capital to find the updated path of interest rates,
-
-=======
-		      \hat{Y}_{t}^{i'} = Z_{t}\biggl[(\gamma)^\frac{1}{\varepsilon}(\hat{K}_{t}^{i})^\frac{\varepsilon-1}{\varepsilon} + (1-\gamma)^\frac{1}{\varepsilon}(\hat{L}_{t}^{i})^\frac{\varepsilon-1}{\varepsilon}\biggr]^\frac{\varepsilon}{\varepsilon-1} 
-		    $$
-
-        7. Use the firm's first order condition for its choice of capital to find the updated path of interest rates, 
-		    
->>>>>>> 3481d85c
         $$
   		    r_{t}^{i'} = (1 - \tau_{t}^{corp})(Z_{t})^\frac{\varepsilon-1}{\varepsilon}\left[\gamma\frac{\hat{Y}_{t}^{i'}}{\hat{K}_{t}^{i}}\right]^\frac{1}{\varepsilon} - \delta + \tau_{t}^{corp}\delta_{t}^\tau
   		  $$
 
     2. The stationarized law of motion for total bequests {eq}`EqStnrzMarkClrBQ` provides the expression in which household savings decisions $\{b_{j,s+1,t+1}\}_{s=E+1}^{E+S}$ imply a value for aggregate bequests, $BQ_{t}^{\,i'}$. When computing aggregate bequests, we use the updated path of interest rates found above.
-<<<<<<< HEAD
-
-=======
-    
->>>>>>> 3481d85c
     $$
 	    \hat{BQ}_{t}^{\,i'} = \left(\frac{1+r_{t}^{i'}}{1 + g_{n,t}}\right)\left(\sum_{s=E+2}^{E+S+1}\sum_{j=1}^J\rho_{s-1}\lambda_j\omega_{s-1,t-1}\hat{b}_{j,s,t}\right)
     $$
