--- conflicted
+++ resolved
@@ -15,7 +15,7 @@
 (Chap_Exog)=
 # Exogenous Parameters
 
-<<<<<<< HEAD
+
   In this chapter, list the exogenous inputs to the model, options, and where the values come from (weak calibration vs. strong calibration). Point to the respective chapters for some of the inputs. Mention the code in [`default_parameters.json`](https://github.com/PSLmodels/OG-USA/blob/master/ogusa/default_parameters.json) and [`parameters.py`](https://github.com/PSLmodels/OG-USA/blob/master/ogusa/parameters.py).
 
   <!-- +++
@@ -66,143 +66,4 @@
   * - ${ \{ \rho_s \}}_{s=0}^{E+S}$
     - Mortality rates by age
     - (see Sec. {ref}`SecDemogImm`)
-  ```
-=======
-
-In this chapter, list the exogenous inputs to the model, options, and where the values come from (weak calibration vs. strong calibration). Point to the respective chapters for some of the inputs. Mention the code \texttt{parameters.py}.
-
-  List all the exogenous parameters that are outputs of the model here.
-
-+++
-```{code-cell} ogusa-dev
-:tags: [hide-cell]
-from myst_nb import glue
-import ogusa.parameter_tables as pt
-from ogusa import Specifications
-p = Specifications()
-table = pt.param_table(p, table_format=None, path=None)
-glue("param_table", table, display=False)
-```
-
-<!-- ```{glue:figure} param_table
-:figwidth: 600px
-:name: "TabExogVars"
-
-List of exogenous parameters and baseline calibration values.
-``` -->
-
-  <!-- \begin{table}[htbp] \centering \captionsetup{width=4.7in}
-    \caption{\label{TabExogVars}\textbf{List of exogenous parameters and baseline calibration values}}
-      \begin{threeparttable}
-      \begin{tabular}{>{\footnotesize}c |>{\footnotesize}l |>{\footnotesize}c}
-        \hline\hline
-        Symbol & \multicolumn{1}{c}{\footnotesize{Description}} & Value \\
-        \hline
-        $S$ & Maximum periods in economically active & 80 \\[-1.5mm]
-        & \quad household life & \\
-        $E$ & Number of periods of youth economically & $\text{round}\left(\frac{S}{4}\right)=20$ \\[-1.5mm]
-        & \quad outside the model & \\
-        $R$ & Retirement age (period) & $E+\text{round}\left(\frac{9}{16}S\right)=65$ \\
-        $T_1$ & Number of periods to steady state for initial & 160 \\[-1.5mm]
-        & \quad time path guesses & \\
-        $T_2$ & Maximum number of periods to steady state & 160 \\[-1.5mm]
-        & \quad for nonsteady-state equilibrium & \\
-        $\nu$ & Dampening parameter for TPI & 0.4 \\
-        \hline
-        $\{\{\omega_{s,0}\}_{s=1}^{E+S}\}_{t=0}^{T_2+S-1}$ & Initial population distribution by age & (see Ch. {ref}`Chap_Demog`) \\
-        $\{f_s\}_{s=1}^{E+S}$ & Fertility rates by age & (see Sec. {ref}`SecDemogFert`) \\
-        $\{i_s\}_{s=1}^{E+S}$ & Immigration rates by age & (see Sec. {ref}`SecDemogMort`) \\
-        $\{\rho_s\}_{s=0}^{E+S}$ & Mortality rates by age & (see Sec. {ref}`SecDemogImm`) \\
-
-        % $\boldsymbol{\hat{\Gamma}}_1$ & Initial distribution of savings & $\boldsymbol{\bar{\Gamma}}$ \\
-
-        % $\{e_{j,s}\}_{j,s=1}^{J,S}$ & Deterministic ability process & (see \citealp{DEMPRW2015}) \\
-        % $\{\lambda_j\}_{j=1}^J$ & Lifetime income group percentages & $[0.25,0.25,0.20,0.10,0.10,0.09,0.01]$ \\
-        % $J$ & Number of lifetime income groups & 7 \\
-
-        % \hline
-        % $\tilde{l}$ & Maximum hours of labor supply & 1 \\
-        % $\beta$ & Discount factor & $(0.96)^\frac{80}{S}$ \\
-        % $\sigma$ & Coefficient of constant relative risk aversion & 1.5 \\
-        % $b$ & Scale parameter in utility of leisure & 0.573 \\
-        % $\upsilon$ & Shape parameter in utility of leisure & 2.856 \\
-        % $\chi^n_s$ & Disutility of labor level parameters & [19.041, 76.623] \\
-        % $\chi^b_j$ & Utility of bequests level parameters &  $[9.264 \times 10^{-5}, 118,648]$ \\ %$1.0 \ \forall j$ \\
-        % \hline
-        % $Z$ & Level parameter in production function & 1.0 \\
-        % $\alpha$ & Capital share of income & 0.35 \\
-        % $\delta$ & Capital depreciation rate & $1-(1-0.05)^\frac{80}{S}=0.05$ \\
-        % $g_y$ & Growth rate of labor augmenting & $(1+0.03)^\frac{80}{S}-1 = 0.03$ \\[-2mm]
-        % & \quad technological progress & \\
-        % \hline
-
-        \hline\hline
-      \end{tabular}
-      \end{threeparttable}
-    \end{table} -->
-
-<!-- <div id="TabExogVars">
-
-|                                                        Symbol                                                        |                                               |                       Value                       |
-|:--------------------------------------------------------------------------------------------------------------------:|:----------------------------------------------|:-------------------------------------------------:|
-|                                                         *S*                                                          | Maximum periods in economically active        |                        80                         |
-|                                                                                                                      | household life                                |                                                   |
-|                                                         *E*                                                          | Number of periods of youth economically       |   $\text{round}\left(\frac{S}{4}\right)=20$   |
-|                                                                                                                      | outside the model                             |                                                   |
-|                                                         *R*                                                          | Retirement age (period)                       | $E+\text{round}\left(\frac{9}{16}S\right)=65$ |
-|                                                   *T*<sub>1</sub>                                                    | Number of periods to steady state for initial |                        160                        |
-|                                                                                                                      | time path guesses                             |                                                   |
-|                                                   *T*<sub>2</sub>                                                    | Maximum number of periods to steady state     |                        160                        |
-|                                                                                                                      | for nonsteady-state equilibrium               |                                                   |
-|                                                         *ν*                                                          | Dampening parameter for TPI                   |                        0.4                        |
-| {{*ω*<sub>*s*, 0</sub>}<sub>*s* = 1</sub><sup>*E* + *S*</sup>}<sub>*t* = 0</sub><sup>*T*<sub>2</sub> + *S* − 1</sup> | Initial population distribution by age        |                 (see Ch. ref‘Chap                 |
-|                              {*f*<sub>*s*</sub>}<sub>*s* = 1</sub><sup>*E* + *S*</sup>                               | Fertility rates by age                        |           (see Sec. ref‘SecDemogFert‘)            |
-|                              {*i*<sub>*s*</sub>}<sub>*s* = 1</sub><sup>*E* + *S*</sup>                               | Immigration rates by age                      |           (see Sec. ref‘SecDemogMort‘)            |
-|                              {*ρ*<sub>*s*</sub>}<sub>*s* = 0</sub><sup>*E* + *S*</sup>                               | Mortality rates by age                        |            (see Sec. ref‘SecDemogImm‘)            |
-
-<span id="TabExogVars" label="TabExogVars"></span>**List
-of exogenous parameters and baseline calibration values**
-
-</div> -->
-
-
-
-
-```{list-table} **List of exogenous parameters and baseline calibration values**
-:header-rows: 1
-:name: TabExogVars
-* - **Symbol**
-  - 
-  - **Value**
-* - $S$
-  - Maximum periods in economically active
-  - 80
-* - $E$
-  - Number of periods of youth economically outside the model
-  - $\text{round} \frac{S}{4}$=20
-* - $R$
-  - Retirement age (period)
-  - $E + \text{round} (\frac{9}{16} S) = 65$
-* - $T_1$
-  - Number of periods to steady state for initial time path guesses
-  - 160
-* - $T_2$
-  - Maximum number of periods to steady state for nonsteady-state equilibrium
-  - 160
-* - $v$
-  - Dampening parameter for TPI
-  - 0.4
-* - ${ \{ { \{ \omega_{s,0} \} }_{s=1}^{E+S}  \}}_{t=0}^{T_2 + S - 1}$
-  - Initial population distribution by age
-  - (see Ch. ref‘Chap
-* - ${ \{ f_s \}}_{s=1}^{E+S}$
-  - Fertility rates by age
-  - (see Sec. {ref}`SecDemogFert`)
-* - ${ \{ i_s \}}_{s=1}^{E+S}$
-  - Immigration rates by age
-  - (see Sec. {ref}`SecDemogMort`)
-* - ${ \{ \rho_s \}}_{s=0}^{E+S}$
-  - Mortality rates by age
-  - (see Sec. {ref}`SecDemogImm`)
-```
->>>>>>> 3481d85c
+  ```