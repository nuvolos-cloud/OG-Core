import numpy as np
import pandas as pd
import os
import matplotlib.pyplot as plt
import matplotlib
from ogcore.constants import GROUP_LABELS
from ogcore import utils, txfunc
from ogcore.constants import DEFAULT_START_YEAR, VAR_LABELS


def plot_imm_rates(p, year=DEFAULT_START_YEAR, include_title=False, path=None):
    """
    Create a plot of immigration rates from OG-Core parameterization.

    Args:
        p (OG-Core Specifications class): parameters object
        year (integer): year of mortality ratese to plot
        include_title (bool): whether to include a title in the plot
        path (string): path to save figure to

    Returns:
        fig (Matplotlib plot object): plot of immigration rates

    """
    assert isinstance(year, int)
    age_per = np.linspace(p.E, p.E + p.S, p.S)
    fig, ax = plt.subplots()
    plt.scatter(age_per, p.imm_rates[year - p.start_year, :], s=40, marker="d")
    plt.plot(age_per, p.imm_rates[year - p.start_year, :])
    plt.xlabel(r"Age $s$ (model periods)")
    plt.ylabel(r"Imm. rate $i_{s}$")
    vals = ax.get_yticks()
    ax.set_yticklabels(["{:,.2%}".format(x) for x in vals])
    if include_title:
        plt.title("Immigration Rates in " + str(year))
    if path is None:
        return fig
    else:
        fig_path = os.path.join(path, "imm_rates_orig")
        plt.savefig(fig_path, dpi=300)


def plot_mort_rates(
    p, years=[DEFAULT_START_YEAR], include_title=False, path=None
):
    """
    Create a plot of mortality rates from OG-Core parameterization.

    Args:
        p (OG-Core Specifications class): parameters object
        include_title (bool): whether to include a title in the plot
        path (string): path to save figure to

    Returns:
        fig (Matplotlib plot object): plot of immigration rates

    """
    age_per = np.linspace(p.E, p.E + p.S, p.S)
    years = np.array(years) - p.start_year
    fig, ax = plt.subplots()
    for y in years:
        plt.plot(age_per, p.rho[y, :], label=str(y + p.start_year))
    plt.xlabel(r"Age $s$ (model periods)")
    plt.ylabel(r"Mortality Rates $\rho_{s}$")
    plt.legend(loc="upper right")
    vals = ax.get_yticks()
    ax.set_yticklabels(["{:,.0%}".format(x) for x in vals])
    if include_title:
        plt.title("Mortality Rates")
    if path is None:
        return fig
    else:
        fig_path = os.path.join(path, "mortality_rates")
        plt.savefig(fig_path, dpi=300)


def plot_pop_growth(
    p,
    start_year=DEFAULT_START_YEAR,
    num_years_to_plot=150,
    include_title=False,
    path=None,
):
    """
    Create a plot of population growth rates by year.

    Args:
        p (OG-Core Specifications class): parameters object
        start_year (integer): year to begin plotting
        num_years_to_plot (integer): number of years to plot
        include_title (bool): whether to include a title in the plot
        path (string): path to save figure to

    Returns:
        fig (Matplotlib plot object): plot of immigration rates

    """
    assert isinstance(start_year, int)
    assert isinstance(num_years_to_plot, int)
    year_vec = np.arange(start_year, start_year + num_years_to_plot)
    start_index = start_year - p.start_year
    fig, ax = plt.subplots()
    plt.plot(year_vec, p.g_n[start_index : start_index + num_years_to_plot])
    plt.xlabel(r"Year $t$")
    plt.ylabel(r"Population Growth Rate $g_{n, t}$")
    vals = ax.get_yticks()
    ax.set_yticklabels(["{:,.2%}".format(x) for x in vals])
    if include_title:
        plt.title("Population Growth Rates")
    if path is None:
        return fig
    else:
        fig_path = os.path.join(path, "pop_growth_rates")
        plt.savefig(fig_path, dpi=300)


def plot_population(p, years_to_plot=["SS"], include_title=False, path=None):
    """
    Plot the distribution of the population over age for various years.

    Args:
        p (OG-Core Specifications class): parameters object
        years_to_plot (list): list of years to plot, 'SS' will denote
            the steady-state period
        include_title (bool): whether to include a title in the plot
        path (string): path to save figure to

    Returns:
        fig (Matplotlib plot object): plot of population distribution

    """
    for i, v in enumerate(years_to_plot):
        assert isinstance(v, int) | (v == "SS")
        if isinstance(v, int):
            assert v >= p.start_year
    age_vec = np.arange(p.E, p.S + p.E)
    fig, ax = plt.subplots()
    for i, v in enumerate(years_to_plot):
        if v == "SS":
            pop_dist = p.omega_SS
        else:
            pop_dist = p.omega[v - p.start_year, :]
        plt.plot(age_vec, pop_dist, label=str(v) + " pop.")
    plt.xlabel(r"Age $s$")
    plt.ylabel(r"Pop. dist'n $\omega_{s}$")
    plt.legend(loc="lower left")
    if include_title:
        plt.title("Population Distribution by Year")
    if path is None:
        return fig
    else:
        fig_path = os.path.join(path, "pop_distribution")
        plt.savefig(fig_path, dpi=300)


def plot_ability_profiles(p, include_title=False, path=None):
    """
    Create a plot of earnings ability profiles.

    Args:
        p (OG-Core Specifications class): parameters object
        path (string): path to save figure to

    Returns:
        fig (Matplotlib plot object): plot of earnings ability profiles

    """
    age_vec = np.arange(p.starting_age, p.starting_age + p.S)
    fig, ax = plt.subplots()
    cm = plt.get_cmap("coolwarm")
    ax.set_prop_cycle(color=[cm(1.0 * i / p.J) for i in range(p.J)])
    for j in range(p.J):
        plt.plot(age_vec, p.e[:, j], label=GROUP_LABELS[p.J][j])
    plt.xlabel(r"Age")
    plt.ylabel(r"Earnings ability")
    plt.legend(loc=9, bbox_to_anchor=(0.5, -0.15), ncol=2)
    if include_title:
        plt.title("Lifecycle Profiles of Effective Labor Units")
    if path is None:
        return fig
    else:
        fig_path = os.path.join(path, "ability_profiles")
        plt.savefig(fig_path, bbox_inches="tight")


def plot_elliptical_u(p, plot_MU=True, include_title=False, path=None):
    """
    Create a plot of showing the fit of the elliptical utility function.

    Args:
        p (OG-Core Specifications class): parameters object
        plot_MU (boolean): whether plot marginal utility or utility in
            levels
        path (string): path to save figure to

    Returns:
        fig (Matplotlib plot object): plot of elliptical vs CFE utility

    """
    theta = 1 / p.frisch
    N = 101
    n_grid = np.linspace(0.01, 0.8, num=N)
    if plot_MU:
        CFE = (1.0 / p.ltilde) * ((n_grid / p.ltilde) ** theta)
        ellipse = (
            1.0
            * p.b_ellipse
            * (1.0 / p.ltilde)
            * (
                (1.0 - (n_grid / p.ltilde) ** p.upsilon)
                ** ((1.0 / p.upsilon) - 1.0)
            )
            * (n_grid / p.ltilde) ** (p.upsilon - 1.0)
        )
    else:
        CFE = ((n_grid / p.ltilde) ** (1 + theta)) / (1 + theta)
        k = 1.0  # we don't estimate k, so not in parameters
        ellipse = (
            p.b_ellipse
            * ((1 - ((n_grid / p.ltilde) ** p.upsilon)) ** (1 / p.upsilon))
            + k
        )
    fig, ax = plt.subplots()
    plt.plot(n_grid, CFE, label="CFE")
    plt.plot(n_grid, ellipse, label="Elliptical U")
    if include_title:
        if plot_MU:
            plt.title("Marginal Utility of CFE and Elliptical")
        else:
            plt.title("Constant Frisch Elasticity vs. Elliptical Utility")
    plt.xlabel(r"Labor Supply")
    if plot_MU:
        plt.ylabel(r"Marginal Utility")
    else:
        plt.ylabel(r"Utility")
    plt.legend(loc="upper left")
    if path is None:
        return fig
    else:
        fig_path = os.path.join(path, "ellipse_v_CFE")
        plt.savefig(fig_path, dpi=300)


def plot_chi_n(p, include_title=False, path=None):
    """
    Create a plot of showing the values of the chi_n parameters.

    Args:
        p (OG-Core Specifications class): parameters object
        path (string): path to save figure to

    Returns:
        fig (Matplotlib plot object): plot of chi_n parameters

    """
    age = np.linspace(p.starting_age, p.ending_age, p.S)
    fig, ax = plt.subplots()
    plt.plot(age, p.chi_n)
    if include_title:
        plt.title("Utility Weight on the Disutility of Labor Supply")
    plt.xlabel("Age, $s$")
    plt.ylabel(r"$\chi^{n}_{s}$")
    if path is None:
        return fig
    else:
        fig_path = os.path.join(path, "chi_n_values")
        plt.savefig(fig_path, dpi=300)


def plot_fert_rates(
    fert_func,
    age_midp,
    totpers,
    min_yr,
    max_yr,
    fert_data,
    fert_rates,
    output_dir=None,
):
    """
    Plot fertility rates from the data along with smoothed function to
    use for model fertility rates.

    Args:
        fert_func (Scipy interpolation object): interpolated fertility
            rates
        age_midp (NumPy array): midpoint of age for each age group in
            data
        totpers (int): total number of agent life periods (E+S), >= 3
        min_yr (int): age in years at which agents are born, >= 0
        max_yr (int): age in years at which agents die with certainty,
            >= 4
        fert_data (NumPy array): fertility rates by age group from data
        fert_rates (NumPy array): fitted fertility rates for each of
            totpers
        output_dir (str): path to save figure to, if None then figure
            is returned

    Returns:
        fig (Matplotlib plot object): plot of fertility rates

    """
    # Generate finer age vector and fertility rate vector for
    # graphing cubic spline interpolating function
    age_fine_pred = np.linspace(age_midp[0], age_midp[-1], 300)
    fert_fine_pred = fert_func(age_fine_pred)
    age_fine = np.hstack((min_yr, age_fine_pred, max_yr))
    fert_fine = np.hstack((0, fert_fine_pred, 0))
    age_mid_new = np.linspace(
        np.float64(max_yr) / totpers, max_yr, totpers
    ) - (0.5 * np.float64(max_yr) / totpers)

    fig, ax = plt.subplots()
    plt.scatter(age_midp, fert_data, s=70, c="blue", marker="o", label="Data")
    plt.scatter(
        age_mid_new,
        fert_rates,
        s=40,
        c="red",
        marker="d",
        label="Model period (integrated)",
    )
    plt.plot(age_fine, fert_fine, label="Cubic spline")
    # plt.title('Fitted fertility rate function by age ($f_{s}$)',
    #     fontsize=20)
    plt.xlabel(r"Age $s$")
    plt.ylabel(r"Fertility rate $f_{s}$")
    plt.legend(loc="upper right")
    plt.text(
        -5,
        -0.023,
        "Source: National Vital Statistics Reports, "
        + "Volume 64, Number 1, January 15, 2015.",
        fontsize=9,
    )
    plt.tight_layout(rect=(0, 0.035, 1, 1))
    # Save or return figure
    if output_dir:
        output_path = os.path.join(output_dir, "fert_rates")
        plt.savefig(output_path, dpi=300)
        plt.close()
    else:
        return fig


def plot_mort_rates_data(
    totpers,
    min_yr,
    max_yr,
    age_year_all,
    mort_rates_all,
    infmort_rate,
    mort_rates,
    output_dir=None,
):
    """
    Plots mortality rates from the model and data.

    Args:
        totpers (int): total number of agent life periods (E+S), >= 3
        min_yr (int): age in years at which agents are born, >= 0
        max_yr (int): age in years at which agents die with certainty,
            >= 4
        age_year_all (array_like): ages in mortality rate data
        mort_rates_all (array_like): mortality rates by age from data,
            average across males and females
        infmort_rate (scalar): infant mortality rate
        mort_rates (array_like): fitted mortality rates for each of
            totpers
        output_dir (str): path to save figure to, if None then figure
            is returned

    Returns:
        fig (Matplotlib plot object): plot of mortality rates

    """
    age_mid_new = np.linspace(
        np.float64(max_yr) / totpers, max_yr, totpers
    ) - (0.5 * np.float64(max_yr) / totpers)
    fig, ax = plt.subplots()
    plt.scatter(
        np.hstack([0, age_year_all]),
        np.hstack([infmort_rate, mort_rates_all]),
        s=20,
        c="blue",
        marker="o",
        label="Data",
    )
    plt.scatter(
        np.hstack([0, age_mid_new]),
        np.hstack([infmort_rate, mort_rates]),
        s=40,
        c="red",
        marker="d",
        label="Model period (cumulative)",
    )
    plt.plot(
        np.hstack([0, age_year_all[min_yr - 1 : max_yr]]),
        np.hstack([infmort_rate, mort_rates_all[min_yr - 1 : max_yr]]),
    )
    plt.axvline(x=max_yr, color="red", linestyle="-", linewidth=1)
    plt.grid(visible=True, which="major", color="0.65", linestyle="-")
    # plt.title('Fitted mortality rate function by age ($rho_{s}$)',
    #     fontsize=20)
    plt.xlabel(r"Age $s$")
    plt.ylabel(r"Mortality rate $\rho_{s}$")
    plt.legend(loc="upper left")
    plt.text(
        -5,
        -0.2,
        "Source: Actuarial Life table, 2011 Social Security "
        + "Administration.",
        fontsize=9,
    )
    plt.tight_layout(rect=(0, 0.03, 1, 1))
    # Save or return figure
    if output_dir:
        output_path = os.path.join(output_dir, "mort_rates")
        plt.savefig(output_path, dpi=300)
        plt.close()
    else:
        return fig


def plot_omega_fixed(
    age_per_EpS, omega_SS_orig, omega_SSfx, E, S, output_dir=None
):
    """
    Plot the steady-state population distribution implied by the data
    on fertility and mortality rates versus the the steady-state
    population distribution after adjusting immigration rates so that
    the stationary distribution is achieved a reasonable number of
    model periods.

    Args:
        age_per_EpS (array_like): list of ages over which to plot
            population distribution
        omega_SS_orig (Numpy array): population distribution in SS
            without adjustment to immigration rates
        omega_SSfx (Numpy array): population distribution in SS
            after adjustment to immigration rates
        E (int): age at which household becomes economically active
        S (int): number of years which household is economically active
        output_dir (str): path to save figure to, if None then figure
            is returned

    Returns:
        fig (Matplotlib plot object): plot of SS population distribution
            before and after adjustment to immigration rates

    """
    fig, ax = plt.subplots()
    plt.plot(age_per_EpS, omega_SS_orig, label="Original Dist'n")
    plt.plot(age_per_EpS, omega_SSfx, label="Fixed Dist'n")
    plt.title("Original steady-state population distribution vs. fixed")
    plt.xlabel(r"Age $s$")
    plt.ylabel(r"Pop. dist'n $\omega_{s}$")
    plt.xlim((0, E + S + 1))
    plt.legend(loc="upper right")
    # Save or return figure
    if output_dir:
        output_path = os.path.join(output_dir, "OrigVsFixSSpop")
        plt.savefig(output_path, dpi=300)
        plt.close()
    else:
        return fig


def plot_imm_fixed(
    age_per_EpS, imm_rates_orig, imm_rates_adj, E, S, output_dir=None
):
    """
    Plot the immigration rates implied by the data on population,
    mortality, and fertility versus the adjusted immigration rates
    needed to achieve a stationary distribution of the population in a
    reasonable number of model periods.

    Args:
        age_per_EpS (array_like): list of ages over which to plot
            population distribution
        imm_rates_orig (Numpy array): immigration rates by age
        imm_rates_adj (Numpy array): adjusted immigration rates by age
        E (int): age at which household becomes economically active
        S (int): number of years which household is economically active
        output_dir (str): path to save figure to, if None then figure
            is returned

    Returns:
        fig (Matplotlib plot object): plot of immigration rates found
            from residuals and the adjusted rates to hit SS sooner

    """
    fig, ax = plt.subplots()
    plt.plot(age_per_EpS, imm_rates_orig, label="Original Imm. Rates")
    plt.plot(age_per_EpS, imm_rates_adj, label="Adj. Imm. Rates")
    plt.title("Original immigration rates vs. adjusted")
    plt.xlabel(r"Age $s$")
    plt.ylabel(r"Imm. rates $i_{s}$")
    plt.xlim((0, E + S + 1))
    plt.legend(loc="upper center")
    # Save or return figure
    if output_dir:
        output_path = os.path.join(output_dir, "OrigVsAdjImm")
        plt.savefig(output_path, dpi=300)
        plt.close()
    else:
        return fig


def plot_population_path(
    age_per_EpS,
    initial_pop_pct,
    omega_path_lev,
    omega_SSfx,
    data_year,
    curr_year,
    S,
    output_dir=None,
):
    """
    Plot the distribution of the population over age for various years.

    Args:
        age_per_EpS (array_like): list of ages over which to plot
            population distribution
        pop_2013_pct (array_like): population distribution in 2013
        omega_path_lev (Numpy array): number of households by age
            over the transition path
        omega_SSfx (Numpy array): number of households by age
            in the SS
        data_year (int): year of data for initial_pop_pct
        curr_year (int): current year in the model
        S (int): number of years which household is economically active
        output_dir (str): path to save figure to, if None then figure
            is returned

    Returns:
        fig (Matplotlib plot object): plot of population distribution
            at points along the time path

    """
    fig, ax = plt.subplots()
    plt.plot(age_per_EpS, initial_pop_pct, label=str(data_year) + " pop.")
    plt.plot(
        age_per_EpS,
        (omega_path_lev[:, 0] / omega_path_lev[:, 0].sum()),
        label=str(curr_year) + " pop.",
    )
    plt.plot(
        age_per_EpS,
        (
            omega_path_lev[:, int(0.5 * S)]
            / omega_path_lev[:, int(0.5 * S)].sum()
        ),
        label="T=" + str(int(0.5 * S)) + " pop.",
    )
    plt.plot(
        age_per_EpS,
        (omega_path_lev[:, int(S)] / omega_path_lev[:, int(S)].sum()),
        label="T=" + str(int(S)) + " pop.",
    )
    plt.plot(age_per_EpS, omega_SSfx, label="Adj. SS pop.")
    plt.title("Population distribution at points in time path")
    plt.xlabel(r"Age $s$")
    plt.ylabel(r"Pop. dist'n $\omega_{s}$")
    plt.legend(loc="lower left")
    # Save or return figure
    if output_dir:
        output_path = os.path.join(output_dir, "PopDistPath")
        plt.savefig(output_path, dpi=300)
        plt.close()
    else:
        return fig


def gen_3Dscatters_hist(df, s, t, output_dir):
    """
    Create 3-D scatterplots and corresponding 3D histogram of ETR, MTRx,
    and MTRy as functions of labor income and capital income with
    truncated data in the income dimension

    Args:
        df (Pandas DataFrame): 11 variables with N observations of tax
            rates
        s (int): age of individual, >= 21
        t (int): year of analysis, >= 2016
        output_dir (str): output directory for saving plot files

    Returns:
        None

    """
    from ogcore.txfunc import MAX_INC_GRAPH, MIN_INC_GRAPH

    # Truncate the data
    df_trnc = df[
        (df["total_labinc"] > MIN_INC_GRAPH)
        & (df["total_labinc"] < MAX_INC_GRAPH)
        & (df["total_capinc"] > MIN_INC_GRAPH)
        & (df["total_capinc"] < MAX_INC_GRAPH)
    ]
    inc_lab = df_trnc["total_labinc"]
    inc_cap = df_trnc["total_capinc"]
    etr_data = df_trnc["etr"]
    mtrx_data = df_trnc["mtr_labinc"]
    mtry_data = df_trnc["mtr_capinc"]

    # Plot 3D scatterplot of ETR data
    fig = plt.figure()
    ax = fig.add_subplot(111, projection="3d")
    ax.scatter(inc_lab, inc_cap, etr_data, c="r", marker="o")
    ax.set_xlabel("Total Labor Income")
    ax.set_ylabel("Total Capital Income")
    ax.set_zlabel("ETR")
    plt.title(
        "ETR, Lab. Inc., and Cap. Inc., Age=" + str(s) + ", Year=" + str(t)
    )
    filename = "ETR_age_" + str(s) + "_Year_" + str(t) + "_data.png"
    fullpath = os.path.join(output_dir, filename)
    fig.savefig(fullpath, bbox_inches="tight")
    plt.close()

    # Plot 3D histogram for all data
    fig = plt.figure()
    ax = fig.add_subplot(111, projection="3d")
    bin_num = int(30)
    hist, xedges, yedges = np.histogram2d(inc_lab, inc_cap, bins=bin_num)
    hist = hist / hist.sum()
    x_midp = xedges[:-1] + 0.5 * (xedges[1] - xedges[0])
    y_midp = yedges[:-1] + 0.5 * (yedges[1] - yedges[0])
    elements = (len(xedges) - 1) * (len(yedges) - 1)
    ypos, xpos = np.meshgrid(y_midp, x_midp)
    xpos = xpos.flatten()
    ypos = ypos.flatten()
    zpos = np.zeros(elements)
    dx = (xedges[1] - xedges[0]) * np.ones_like(bin_num)
    dy = (yedges[1] - yedges[0]) * np.ones_like(bin_num)
    dz = hist.flatten()
    ax.bar3d(xpos, ypos, zpos, dx, dy, dz, color="b", zsort="average")
    ax.set_xlabel("Total Labor Income")
    ax.set_ylabel("Total Capital Income")
    ax.set_zlabel("Percent of obs.")
    plt.title(
        "Histogram by lab. inc., and cap. inc., Age="
        + str(s)
        + ", Year="
        + str(t)
    )
    filename = "Hist_Age_" + str(s) + "_Year_" + str(t) + ".png"
    fullpath = os.path.join(output_dir, filename)
    fig.savefig(fullpath, bbox_inches="tight")
    plt.close()

    # Plot 3D scatterplot of MTRx data
    fig = plt.figure()
    ax = fig.add_subplot(111, projection="3d")
    ax.scatter(inc_lab, inc_cap, mtrx_data, c="r", marker="o")
    ax.set_xlabel("Total Labor Income")
    ax.set_ylabel("Total Capital Income")
    ax.set_zlabel("Marginal Tax Rate, Labor Inc.)")
    plt.title(
        "MTR Labor Income, Lab. Inc., and Cap. Inc., Age="
        + str(s)
        + ", Year="
        + str(t)
    )
    filename = "MTRx_Age_" + str(s) + "_Year_" + str(t) + "_data.png"
    fullpath = os.path.join(output_dir, filename)
    fig.savefig(fullpath, bbox_inches="tight")
    plt.close()

    # Plot 3D scatterplot of MTRy data
    fig = plt.figure()
    ax = fig.add_subplot(111, projection="3d")
    ax.scatter(inc_lab, inc_cap, mtry_data, c="r", marker="o")
    ax.set_xlabel("Total Labor Income")
    ax.set_ylabel("Total Capital Income")
    ax.set_zlabel("Marginal Tax Rate (Capital Inc.)")
    plt.title(
        "MTR Capital Income, Cap. Inc., and Cap. Inc., Age="
        + str(s)
        + ", Year="
        + str(t)
    )
    filename = "MTRy_Age_" + str(s) + "_Year_" + str(t) + "_data.png"
    fullpath = os.path.join(output_dir, filename)
    fig.savefig(fullpath, bbox_inches="tight")
    plt.close()

    # Garbage collection
    del df, df_trnc, inc_lab, inc_cap, etr_data, mtrx_data, mtry_data


def txfunc_graph(
    s,
    t,
    df,
    X,
    Y,
    txrates,
    rate_type,
    tax_func_type,
    params_to_plot,
    output_dir,
):
    """
    This function creates a 3D plot of the fitted tax function against
    the data.

    Args:
        s (int): age of individual, >= 21
        t (int): year of analysis, >= 2016
        df (Pandas DataFrame): 11 variables with N observations of tax
            rates
        X (Pandas DataSeries): labor income
        Y (Pandas DataSeries): capital income
        Y (Pandas DataSeries): tax rates from the data
        rate_type (str): type of tax rate: mtrx, mtry, etr
        tax_func_type (str): functional form of tax functions
        params_to_plot (array_like or function): tax function parameters or
            nonparametric function
        output_dir (str): output directory for saving plot files

    Returns:
        None

    """
    cmap1 = matplotlib.cm.get_cmap("summer")

    # Make comparison plot with full income domains
    fig = plt.figure()
    ax = fig.add_subplot(111, projection="3d")
    ax.scatter(X, Y, txrates, c="r", marker="o")
    ax.set_xlabel("Total Labor Income")
    ax.set_ylabel("Total Capital Income")
    if rate_type == "etr":
        tx_label = "ETR"
    elif rate_type == "mtrx":
        tx_label = "MTRx"
    elif rate_type == "mtry":
        tx_label = "MTRy"
    ax.set_zlabel(tx_label)
    plt.title(
        tx_label
        + " vs. Predicted "
        + tx_label
        + ": Age="
        + str(s)
        + ", Year="
        + str(t)
    )

    gridpts = 50
    X_vec = np.exp(np.linspace(np.log(5), np.log(X.max()), gridpts))
    Y_vec = np.exp(np.linspace(np.log(5), np.log(Y.max()), gridpts))
    X_grid, Y_grid = np.meshgrid(X_vec, Y_vec)
    txrate_grid = txfunc.get_tax_rates(
        params_to_plot,
        X_grid,
        Y_grid,
        None,
        tax_func_type,
        rate_type,
        for_estimation=False,
    )
    ax.plot_surface(X_grid, Y_grid, txrate_grid, cmap=cmap1, linewidth=0)
    filename = tx_label + "_age_" + str(s) + "_Year_" + str(t) + "_vsPred.png"
    fullpath = os.path.join(output_dir, filename)
    fig.savefig(fullpath, bbox_inches="tight")
    plt.close()

    # Make comparison plot with truncated income domains
    df_trnc_gph = df[
        (df["total_labinc"] > 5)
        & (df["total_labinc"] < 800000)
        & (df["total_capinc"] > 5)
        & (df["total_capinc"] < 800000)
    ]
    X_gph = df_trnc_gph["total_labinc"]
    Y_gph = df_trnc_gph["total_capinc"]
    if rate_type == "etr":
        txrates_gph = df_trnc_gph["etr"]
    elif rate_type == "mtrx":
        txrates_gph = df_trnc_gph["mtr_labinc"]
    elif rate_type == "mtry":
        txrates_gph = df_trnc_gph["mtr_capinc"]

    fig = plt.figure()
    ax = fig.add_subplot(111, projection="3d")
    ax.scatter(X_gph, Y_gph, txrates_gph, c="r", marker="o")
    ax.set_xlabel("Total Labor Income")
    ax.set_ylabel("Total Capital Income")
    ax.set_zlabel(tx_label)
    plt.title(
        "Truncated "
        + tx_label
        + ", Lab. Inc., and Cap. "
        + "Inc., Age="
        + str(s)
        + ", Year="
        + str(t)
    )

    gridpts = 50
    X_vec = np.exp(np.linspace(np.log(5), np.log(X_gph.max()), gridpts))
    Y_vec = np.exp(np.linspace(np.log(5), np.log(Y_gph.max()), gridpts))
    X_grid, Y_grid = np.meshgrid(X_vec, Y_vec)
    txrate_grid = txfunc.get_tax_rates(
        params_to_plot,
        X_grid,
        Y_grid,
        None,
        tax_func_type,
        rate_type,
        for_estimation=False,
    )
    ax.plot_surface(X_grid, Y_grid, txrate_grid, cmap=cmap1, linewidth=0)
    filename = (
        tx_label + "trunc_age_" + str(s) + "_Year_" + str(t) + "_vsPred.png"
    )
    fullpath = os.path.join(output_dir, filename)
    fig.savefig(fullpath, bbox_inches="tight")
    plt.close()


def txfunc_sse_plot(age_vec, sse_mat, start_year, varstr, output_dir, round):
    """
    Plot sum of squared errors of tax functions over age for each year
    of budget window.

    Args:
        age_vec (numpy array): vector of ages, length S
        sse_mat (Numpy array): SSE for each estimated tax function,
            size is BW x S
        start_year (int): first year of budget window
        varstr (str): name of tax function being evaluated
        output_dir (str): path to save graph to
        round (int): which round of sweeping for outliers (0, 1, or 2)

    Returns:
        None

    """
    fig, ax = plt.subplots()
    BW = sse_mat.shape[0]
    for y in range(BW):
        plt.plot(age_vec, sse_mat[y, :], label=str(start_year + y))
    plt.legend(loc="upper left")
    titletext = (
        "Sum of Squared Errors by age and Tax Year"
        + " minus outliers (Round "
        + str(round)
        + "): "
        + varstr
    )
    plt.title(titletext)
    plt.xlabel(r"age $s$")
    plt.ylabel(r"SSE")
    graphname = "SSE_" + varstr + "_Round" + str(round)
    output_path = os.path.join(output_dir, graphname)
    plt.savefig(output_path, bbox_inches="tight", dpi=300)
    plt.close()


def plot_income_data(
    ages, abil_midp, abil_pcts, emat, output_dir=None, filesuffix=""
):
    """
    This function graphs ability matrix in 3D, 2D, log, and nolog

    Args:
        ages (Numpy array) ages represented in sample, length S
        abil_midp (Numpy array): midpoints of income percentile bins in
            each ability group
        abil_pcts (Numpy array): percent of population in each lifetime
            income group, length J
        emat (Numpy array): effective labor units by age and lifetime
            income group, size SxJ
        filesuffix (str): suffix to be added to plot files

    Returns:
        None

    """
    J = abil_midp.shape[0]
    abil_mesh, age_mesh = np.meshgrid(abil_midp, ages)
    cmap1 = matplotlib.cm.get_cmap("summer")
    if output_dir:
        # Make sure that directory is created
        utils.mkdirs(output_dir)
        if J == 1:
            # Plot of 2D, J=1 in levels
            plt.figure()
            plt.plot(ages, emat)
            filename = "ability_2D_lev" + filesuffix
            fullpath = os.path.join(output_dir, filename)
            plt.savefig(fullpath, dpi=300)
            plt.close()

            # Plot of 2D, J=1 in logs
            plt.figure()
            plt.plot(ages, np.log(emat))
            filename = "ability_2D_log" + filesuffix
            fullpath = os.path.join(output_dir, filename)
            plt.savefig(fullpath, dpi=300)
            plt.close()
        else:
            # Plot of 3D, J>1 in levels
            fig10, ax10 = plt.subplots(subplot_kw={"projection": "3d"})
            ax10.plot_surface(
                age_mesh, abil_mesh, emat, rstride=8, cstride=1, cmap=cmap1
            )
            ax10.set_xlabel(r"age-$s$")
            ax10.set_ylabel(r"ability type -$j$")
            ax10.set_zlabel(r"ability $e_{j,s}$")
            filename = "ability_3D_lev" + filesuffix
            fullpath = os.path.join(output_dir, filename)
            plt.savefig(fullpath, dpi=300)
            plt.close()

            # Plot of 3D, J>1 in logs
            fig11, ax11 = plt.subplots(subplot_kw={"projection": "3d"})
            ax11.plot_surface(
                age_mesh,
                abil_mesh,
                np.log(emat),
                rstride=8,
                cstride=1,
                cmap=cmap1,
            )
            ax11.set_xlabel(r"age-$s$")
            ax11.set_ylabel(r"ability type -$j$")
            ax11.set_zlabel(r"log ability $log(e_{j,s})$")
            filename = "ability_3D_log" + filesuffix
            fullpath = os.path.join(output_dir, filename)
            plt.savefig(fullpath, dpi=300)
            plt.close()

            if J <= 10:  # Restricted because of line and marker types
                # Plot of 2D lines from 3D version in logs
                ax = plt.subplot(111)
                linestyles = np.array(
                    [
                        "-",
                        "--",
                        "-.",
                        ":",
                    ]
                )
                markers = np.array(["x", "v", "o", "d", ">", "|"])
                pct_lb = 0
                for j in range(J):
                    this_label = (
                        str(int(np.rint(pct_lb)))
                        + " - "
                        + str(int(np.rint(pct_lb + 100 * abil_pcts[j])))
                        + "%"
                    )
                    pct_lb += 100 * abil_pcts[j]
                    if j <= 3:
                        ax.plot(
                            ages,
                            np.log(emat[:, j]),
                            label=this_label,
                            linestyle=linestyles[j],
                            color="black",
                        )
                    elif j > 3:
                        ax.plot(
                            ages,
                            np.log(emat[:, j]),
                            label=this_label,
                            marker=markers[j - 4],
                            color="black",
                        )
                ax.axvline(x=80, color="black", linestyle="--")
                box = ax.get_position()
                ax.set_position([box.x0, box.y0, box.width * 0.8, box.height])
                ax.legend(loc="center left", bbox_to_anchor=(1, 0.5))
                ax.set_xlabel(r"age-$s$")
                ax.set_ylabel(r"log ability $log(e_{j,s})$")
                filename = "ability_2D_log" + filesuffix
                fullpath = os.path.join(output_dir, filename)
                plt.savefig(fullpath, dpi=300)
                plt.close()
    else:
        if J <= 10:  # Restricted because of line and marker types
            # Plot of 2D lines from 3D version in logs
            ax = plt.subplot(111)
            linestyles = np.array(
                [
                    "-",
                    "--",
                    "-.",
                    ":",
                ]
            )
            markers = np.array(["x", "v", "o", "d", ">", "|"])
            pct_lb = 0
            for j in range(J):
                this_label = (
                    str(int(np.rint(pct_lb)))
                    + " - "
                    + str(int(np.rint(pct_lb + 100 * abil_pcts[j])))
                    + "%"
                )
                pct_lb += 100 * abil_pcts[j]
                if j <= 3:
                    ax.plot(
                        ages,
                        np.log(emat[:, j]),
                        label=this_label,
                        linestyle=linestyles[j],
                        color="black",
                    )
                elif j > 3:
                    ax.plot(
                        ages,
                        np.log(emat[:, j]),
                        label=this_label,
                        marker=markers[j - 4],
                        color="black",
                    )
            ax.axvline(x=80, color="black", linestyle="--")
            box = ax.get_position()
            ax.set_position([box.x0, box.y0, box.width * 0.8, box.height])
            ax.legend(loc="center left", bbox_to_anchor=(1, 0.5))
            ax.set_xlabel(r"age-$s$")
            ax.set_ylabel(r"log ability $log(e_{j,s})$")

            return ax


def plot_2D_taxfunc(
    year,
    start_year,
    tax_param_list,
    age=None,
    E=21,  # Age at which agents become economically active in the model
    tax_func_type=["DEP"],
    rate_type="etr",
    over_labinc=True,
    other_inc_val=1000,
    max_inc_amt=1000000,
    data_list=None,
    labels=["1st Functions"],
    title=None,
    path=None,
):
    """
    This function plots OG-Core tax functions in two dimensions.
    The tax rates are plotted over capital or labor income, as
    entered by the user.

    Args:
        year (int): year of policy tax functions represent
        start_year (int): first year tax functions estimated for in
            tax_param_list elements
        tax_param_list (list): list of arrays containing tax function
            parameters
        age (int): age for tax functions to plot, use None if tax
            function parameters were not age specific
        tax_func_type (list): list of strings in ["DEP", "DEP_totalinc",
            "GS", "linear"] and specifies functional form of tax functions
            in tax_param_list
        rate_type (str): string that is in ["etr", "mtrx", "mtry"] and
            determines the type of tax rate that is plotted
        over_labinc (bool): indicates that x-axis of the plot is over
            labor income, if False then plot is over capital income
        other_inc_val (scalar): dollar value at which to hold constant
            the amount of income that is not represented on the x-axis
        max_inc_amt (scalar): largest income amount to represent on the
            x-axis of the plot
        data_list (list): list of DataFrames with data to scatter plot
            with tax functions, needs to be of format output from
            ogcore.get_micro_data.get_data
        labels (list): list of labels for tax function parameters
        title (str): title for the plot
        path (str): path to which to save plot, if None then figure
            returned

    Returns:
        fig (Matplotlib plot object): plot of tax functions

    """
    # Check that inputs are valid
    assert isinstance(start_year, int)
    assert isinstance(year, int)
    assert year >= start_year
    # if list of tax function types less than list of params, assume
    # all the same functional form
    if len(tax_func_type) < len(tax_param_list):
        tax_func_type = [tax_func_type[0]] * len(tax_param_list)
    for i, v in enumerate(tax_func_type):
        assert v in ["DEP", "DEP_totalinc", "GS", "linear", "mono", "mono2D"]
    assert rate_type in ["etr", "mtrx", "mtry"]
    assert len(tax_param_list) == len(labels)

    # Set age and year to look at
    if age is not None:
        assert isinstance(age, int)
        assert age >= E
        s = (
            age - E
        )  # Note: assumed age is given in E + model periods (but age below is also assumed to be calendar years)
    else:
        s = 0  # if not age-specific, all ages have the same values
    t = year - start_year

    # create rate_key to correspond to keys in tax func dicts
    rate_key = "tfunc_" + rate_type + "_params_S"

    # Set income range to plot over (min income value hard coded to 5)
    inc_sup = np.exp(np.linspace(np.log(5), np.log(max_inc_amt), 100))
    # Set income value for other income
    inc_fix = other_inc_val

    if over_labinc:
        key1 = "total_labinc"
        X = inc_sup
        Y = inc_fix
    else:
        key1 = "total_capinc"
        X = inc_fix
        Y = inc_sup

    # get tax rates for each point in the income support and plot
    fig, ax = plt.subplots()
    for i, tax_params in enumerate(tax_param_list):
        tax_params = tax_params[rate_key][t][s]
        rates = txfunc.get_tax_rates(
            tax_params,
            X,
            Y,
            None,
            tax_func_type[i],
            rate_type,
            for_estimation=False,
        )
        plt.plot(inc_sup, rates, label=labels[i])

    # plot raw data (if passed)
    if data_list is not None:
        rate_type_dict = {
            "etr": "etr",
            "mtrx": "mtr_labinc",
            "mtry": "mtr_capinc",
        }
        # censor data to range of the plot
        for d, data in enumerate(data_list):
            data_to_plot = data[str(year)].copy()
            if age is not None:
                data_to_plot.drop(
                    data_to_plot[data_to_plot["age"] != age].index,
                    inplace=True,
                )
            # other censoring
            data_to_plot.drop(
                data_to_plot[data_to_plot[key1] > max_inc_amt].index,
                inplace=True,
            )
            # other censoring used in txfunc.py
            data_to_plot = txfunc.tax_data_sample(data_to_plot)
            # set number of bins to 100 or bins of $1000 dollars
            n_bins = min(100, np.floor_divide(max_inc_amt, 1000))
            # need to compute weighted averages by group...

            def weighted_mean(x, cols, w="weight"):
                try:
<<<<<<< HEAD
                    np.average(
                        x,
                        weights=data_to_plot.loc[x.index, "weight"])
=======
                    return pd.Series(
                        np.average(x[cols], weights=x[w], axis=0), cols
                    )
>>>>>>> 0dfe9c7e
                except ZeroDivisionError:
                    return 0

            data_to_plot["inc_bin"] = pd.cut(data_to_plot[key1], n_bins)
<<<<<<< HEAD
            groups = pd.DataFrame(
                data_to_plot.groupby(["inc_bin"]).agg(
                    rate=(rate_type_dict[rate_type], wm),
                    income=(key1, wm)
                )
=======
            groups = data_to_plot.groupby("inc_bin", observed=True).apply(
                weighted_mean, [rate_type_dict[rate_type], key1]
            )
            plt.scatter(
                groups[key1], groups[rate_type_dict[rate_type]], alpha=0.1
>>>>>>> 0dfe9c7e
            )
    # add legend, labels, etc to plot
    plt.legend(loc="center right")
    if title:
        plt.title(title)
    if over_labinc:
        plt.xlabel(r"Labor income")
    else:
        plt.xlabel(r"Capital income")
    plt.ylabel(VAR_LABELS[rate_type])
    if path is None:
        return fig
    else:
        plt.savefig(path, dpi=300)<|MERGE_RESOLUTION|>--- conflicted
+++ resolved
@@ -1167,32 +1167,18 @@
 
             def weighted_mean(x, cols, w="weight"):
                 try:
-<<<<<<< HEAD
-                    np.average(
-                        x,
-                        weights=data_to_plot.loc[x.index, "weight"])
-=======
                     return pd.Series(
                         np.average(x[cols], weights=x[w], axis=0), cols
                     )
->>>>>>> 0dfe9c7e
                 except ZeroDivisionError:
                     return 0
 
             data_to_plot["inc_bin"] = pd.cut(data_to_plot[key1], n_bins)
-<<<<<<< HEAD
-            groups = pd.DataFrame(
-                data_to_plot.groupby(["inc_bin"]).agg(
-                    rate=(rate_type_dict[rate_type], wm),
-                    income=(key1, wm)
-                )
-=======
             groups = data_to_plot.groupby("inc_bin", observed=True).apply(
                 weighted_mean, [rate_type_dict[rate_type], key1]
             )
             plt.scatter(
                 groups[key1], groups[rate_type_dict[rate_type]], alpha=0.1
->>>>>>> 0dfe9c7e
             )
     # add legend, labels, etc to plot
     plt.legend(loc="center right")
