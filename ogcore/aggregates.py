--- conflicted
+++ resolved
@@ -244,22 +244,12 @@
 
     """
 
-<<<<<<< HEAD
-    if method == 'SS':
-        aggC = (c * np.transpose(p.omega_SS * p.lambdas).reshape(1, p.S, p.J)).sum(-1).sum(-1)
-    elif method == 'TPI':
-        aggC = ((c * np.squeeze(p.lambdas)) *
-                np.tile(np.reshape(p.omega[:p.T, :], (p.T, p.S, 1)),
-                        (1, 1, p.J))).sum(-1).sum(-1)
-    return aggC
-
-
-def revenue(r, w, b, n, bq, c, Y, L, K, p_m, factor, ubi, theta, etr_params,
-            p, m, method):
-    r'''
-=======
-    if method == "SS":
-        aggC = (c * np.transpose(p.omega_SS * p.lambdas)).sum()
+    if method == "SS":
+        aggC = (
+            (c * np.transpose(p.omega_SS * p.lambdas).reshape(1, p.S, p.J))
+            .sum(-1)
+            .sum(-1)
+        )
     elif method == "TPI":
         aggC = (
             (
@@ -268,17 +258,32 @@
                     np.reshape(p.omega[: p.T, :], (p.T, p.S, 1)), (1, 1, p.J)
                 )
             )
-            .sum(1)
-            .sum(1)
+            .sum(-1)
+            .sum(-1)
         )
     return aggC
 
 
 def revenue(
-    r, w, b, n, bq, c, Y, L, K, factor, ubi, theta, etr_params, p, method
+    r,
+    w,
+    b,
+    n,
+    bq,
+    c,
+    Y,
+    L,
+    K,
+    p_m,
+    factor,
+    ubi,
+    theta,
+    etr_params,
+    p,
+    m,
+    method,
 ):
     r"""
->>>>>>> c1146f9f
     Calculate aggregate tax revenue.
 
     .. math::
@@ -356,19 +361,14 @@
         wealth_tax_revenue = (w_tax_liab * pop_weights).sum(1).sum(1)
         bequest_tax_revenue = (bq_tax_liab * pop_weights).sum(1).sum(1)
         cons_tax_revenue = (
-<<<<<<< HEAD
-            p.tau_c[:p.T, :, :] * c * pop_weights).sum(1).sum(1)
-        payroll_tax_revenue = (p.frac_tax_payroll[:p.T] *
-                               iit_payroll_tax_revenue)
-    business_tax_revenue = tax.get_biz_tax(w, Y, L, K, p_m, p, m, method).sum(-1)
-=======
             (p.tau_c[: p.T, :, :] * c * pop_weights).sum(1).sum(1)
         )
         payroll_tax_revenue = (
             p.frac_tax_payroll[: p.T] * iit_payroll_tax_revenue
         )
-    business_tax_revenue = tax.get_biz_tax(w, Y, L, K, p, method)
->>>>>>> c1146f9f
+    business_tax_revenue = tax.get_biz_tax(w, Y, L, K, p_m, p, m, method).sum(
+        -1
+    )
     iit_revenue = iit_payroll_tax_revenue - payroll_tax_revenue
 
     total_tax_revenue = (
@@ -393,13 +393,8 @@
     )
 
 
-<<<<<<< HEAD
 def get_r_p(r, r_gov, p_m, K_vec, K_g, D, MPKg_vec, p, method):
-    r'''
-=======
-def get_r_p(r, r_gov, K, K_g, D, MPKg, p, method):
-    r"""
->>>>>>> c1146f9f
+    r"""
     Compute the interest rate on the household's portfolio of assets,
     a mix of government debt and private equity.
 
@@ -421,14 +416,13 @@
     Returns:
         r_p (array_like): the real interest rate on the household portfolio
 
-<<<<<<< HEAD
-    '''
-    if method == 'SS':
+    """
+    if method == "SS":
         tau_b = p.tau_b[-1, :]
         T = 1
     else:
         T = p.T
-        tau_b = p.tau_b[:p.T, :].reshape((p.T, p.M))
+        tau_b = p.tau_b[: p.T, :].reshape((p.T, p.M))
         K_g = K_g.reshape((p.T, 1))
         r = r.reshape((p.T, 1))
         r_gov = r_gov.reshape((p.T, 1))
@@ -436,36 +430,19 @@
         p_m = p_m.reshape((p.T, p.M))
         MPKg_vec = MPKg_vec.reshape((p.T, p.M))
         K_vec = K_vec.reshape((p.T, p.M))
-    r_K = (
-        r + (
-                ((1 - tau_b) * p_m * MPKg_vec *
-                K_g).sum(axis=-1).reshape((T, 1)) /
-                K_vec.sum(axis=-1).reshape((T, 1))))
-    r_p = (((r_gov * D) + (r_K * K_vec.sum(axis=-1).reshape((T, 1)))) /
-            (D + K_vec.sum(axis=-1).reshape((T, 1))))
+    r_K = r + (
+        ((1 - tau_b) * p_m * MPKg_vec * K_g).sum(axis=-1).reshape((T, 1))
+        / K_vec.sum(axis=-1).reshape((T, 1))
+    )
+    r_p = ((r_gov * D) + (r_K * K_vec.sum(axis=-1).reshape((T, 1)))) / (
+        D + K_vec.sum(axis=-1).reshape((T, 1))
+    )
 
     return np.squeeze(r_p)
 
 
 def resource_constraint(Y, C, G, I_d, I_g, net_capital_flows):
-    r'''
-=======
-    """
-    if method == "SS":
-        tau_b = p.tau_b[-1]
-    else:
-        tau_b = p.tau_b[: p.T]
-    r_K = r + (1 - tau_b) * MPKg * (K_g / K)
-    r_p = ((r_gov * D) + (r_K * K)) / (D + K)
-
-    return r_p
-
-
-def resource_constraint(
-    Y, C, G, I_d, I_g, K_f, new_borrowing_f, debt_service_f, r, p
-):
-    r"""
->>>>>>> c1146f9f
+    r"""
     Compute the error in the resource constraint.
 
     .. math::
@@ -485,16 +462,14 @@
     Returns:
         rc_error (array_like): error in the resource constraint
 
-    '''
-    rc_error = (
-        Y - C - I_d - I_g - G - net_capital_flows
-        )
+    """
+    rc_error = Y - C - I_d - I_g - G - net_capital_flows
 
     return rc_error
 
 
 def get_capital_outflows(r, K_f, new_borrowing_f, debt_service_f, p):
-    r'''
+    r"""
     Compute net capital outflows for open economy parameterizations
 
     .. math::
@@ -513,26 +488,9 @@
         p (OG-Core Specifications object): model parameters
 
     Returns:
-<<<<<<< HEAD
         new_flow (array_like): net capital outflows
-    '''
-    net_flow = ((r + p.delta) * K_f - new_borrowing_f +
-                debt_service_f)
-=======
-        rc_error (array_like): error in the resource constraint
-
-    """
-    rc_error = (
-        Y
-        - C
-        - I_d
-        - I_g
-        - G
-        - (r + p.delta) * K_f
-        + new_borrowing_f
-        - debt_service_f
-    )
->>>>>>> c1146f9f
+    """
+    net_flow = (r + p.delta) * K_f - new_borrowing_f + debt_service_f
 
     return net_flow
 
@@ -579,8 +537,8 @@
     return K, K_d, K_f
 
 
-def get_ptilde(p_m, alpha_c, method='SS'):
-    r'''
+def get_ptilde(p_m, alpha_c, method="SS"):
+    r"""
     Calculate price of composite good.
 
     .. math::
@@ -592,8 +550,8 @@
 
     Returns:
         p_tilde (array_like): price of composite good
-    '''
-    if method == 'SS':
+    """
+    if method == "SS":
         p_tilde = np.prod((p_m / alpha_c) ** alpha_c)
     else:  # TPI case
         alpha_c = alpha_c.reshape(1, alpha_c.shape[0])
