"""
Tests of output_plots.py module
"""

import pytest
import os
import numpy as np
import matplotlib.image as mpimg
from ogcore import utils, output_plots


# Load in test results and parameters
CUR_PATH = os.path.abspath(os.path.dirname(__file__))
base_ss = utils.safe_read_pickle(
    os.path.join(CUR_PATH, "test_io_data", "SS_vars_baseline.pkl")
)
base_ss["r_p_ss"] = base_ss.pop("r_hh_ss")
base_tpi = utils.safe_read_pickle(
    os.path.join(CUR_PATH, "test_io_data", "TPI_vars_baseline.pkl")
)
base_tpi["r_p"] = base_tpi.pop("r_hh")
base_params = utils.safe_read_pickle(
    os.path.join(CUR_PATH, "test_io_data", "model_params_baseline.pkl")
)
reform_ss = utils.safe_read_pickle(
    os.path.join(CUR_PATH, "test_io_data", "SS_vars_reform.pkl")
)
reform_ss["r_p_ss"] = reform_ss.pop("r_hh_ss")
reform_tpi = utils.safe_read_pickle(
    os.path.join(CUR_PATH, "test_io_data", "TPI_vars_reform.pkl")
)
reform_tpi["r_p"] = reform_tpi.pop("r_hh")
reform_params = utils.safe_read_pickle(
    os.path.join(CUR_PATH, "test_io_data", "model_params_reform.pkl")
)
reform_taxfunctions = utils.safe_read_pickle(
    os.path.join(CUR_PATH, "test_io_data", "TxFuncEst_reform.pkl")
)


test_data = [
    (base_tpi, base_params, reform_tpi, reform_params, "pct_diff", None, None),
    (base_tpi, base_params, reform_tpi, reform_params, "diff", None, None),
    (base_tpi, base_params, reform_tpi, reform_params, "forecast", None, None),
    (base_tpi, base_params, reform_tpi, reform_params, "levels", None, None),
    (base_tpi, base_params, None, None, "levels", None, None),
    (base_tpi, base_params, None, None, "levels", [2040, 2060], None),
    (base_tpi, base_params, None, None, "levels", None, "Test plot title"),
]


@pytest.mark.parametrize(
    "base_tpi,base_params,reform_tpi,reform_parms,plot_type,"
    + "vertical_line_years,plot_title",
    test_data,
    ids=[
        "Pct Diff",
        "Diff",
        "Forecast",
        "Levels w reform",
        "Levels w/o reform",
        "Vertical line included",
        "Plot title included",
    ],
)
def test_plot_aggregates(
    base_tpi,
    base_params,
    reform_tpi,
    reform_parms,
    plot_type,
    vertical_line_years,
    plot_title,
):
    fig = output_plots.plot_aggregates(
        base_tpi,
        base_params,
        reform_tpi=reform_tpi,
        reform_params=reform_params,
        var_list=["Y", "r"],
        plot_type=plot_type,
        num_years_to_plot=20,
        forecast_data=np.ones(20),
        forecast_units="ones",
        vertical_line_years=vertical_line_years,
        plot_title=plot_title,
    )
    assert fig


<<<<<<< HEAD
@pytest.mark.parametrize(
    'base_tpi,base_params,reform_tpi,reform_parms,plot_type,' +
    'vertical_line_years,plot_title',
    test_data, ids=['Pct Diff', 'Diff', 'Forecast', 'Levels w reform',
                    'Levels w/o reform', 'Vertical line included',
                    'Plot title included'])
def test_plot_industry_aggregates(base_tpi, base_params, reform_tpi,
                         reform_parms, plot_type, vertical_line_years,
                         plot_title):
    fig = output_plots.plot_industry_aggregates(
        base_tpi, base_params, reform_tpi=reform_tpi,
        reform_params=reform_params, var_list=['Y_vec'],
        plot_type=plot_type, num_years_to_plot=20,
        forecast_data=np.ones(20), forecast_units='ones',
        vertical_line_years=vertical_line_years, plot_title=plot_title)
    assert fig


test_data = [(base_tpi, base_params, None, None, None, None),
             (base_tpi, base_params, reform_tpi, reform_params, None,
              None),
             (base_tpi, base_params, reform_tpi, reform_params,
              [2040, 2060], None),
             (base_tpi, base_params, None, None, None,
              'Test plot title')
             ]
=======
test_data = [
    (base_tpi, base_params, None, None, None, None),
    (base_tpi, base_params, reform_tpi, reform_params, None, None),
    (base_tpi, base_params, reform_tpi, reform_params, [2040, 2060], None),
    (base_tpi, base_params, None, None, None, "Test plot title"),
]
>>>>>>> c1146f9f


def test_plot_aggregates_save_fig(tmpdir):
    path = os.path.join(tmpdir, "test_plot.png")
    output_plots.plot_aggregates(
        base_tpi, base_params, plot_type="levels", path=path
    )
    img = mpimg.imread(path)

    assert isinstance(img, np.ndarray)


def test_plot_aggregates_not_a_type(tmpdir):
    with pytest.raises(AssertionError):
        output_plots.plot_aggregates(
            base_tpi, base_params, plot_type="levels2"
        )


test_data = [
    (base_tpi, base_params, None, None, None, None, "levels"),
    (base_tpi, base_params, reform_tpi, reform_params, None, None, "levels"),
    (base_tpi, base_params, reform_tpi, reform_params, None, None, "diffs"),
    (
        base_tpi,
        base_params,
        reform_tpi,
        reform_params,
        [2040, 2060],
        None,
        "levels",
    ),
    (base_tpi, base_params, None, None, None, "Test plot title", "levels"),
]


@pytest.mark.parametrize(
    "base_tpi,base_params,reform_tpi,reform_params,"
    + "vertical_line_years,plot_title,plot_type",
    test_data,
    ids=[
        "No reform",
        "With reform",
        "Differences",
        "Vertical line included",
        "Plot title included",
    ],
)
def test_plot_gdp_ratio(
    base_tpi,
    base_params,
    reform_tpi,
    reform_params,
    vertical_line_years,
    plot_title,
    plot_type,
):
    fig = output_plots.plot_gdp_ratio(
        base_tpi,
        base_params,
        reform_tpi=reform_tpi,
        reform_params=reform_params,
        plot_type=plot_type,
        vertical_line_years=vertical_line_years,
        plot_title=plot_title,
    )
    assert fig


def test_plot_gdp_ratio_save_fig(tmpdir):
    path = os.path.join(tmpdir, "test_plot.png")
    output_plots.plot_aggregates(
        base_tpi,
        base_params,
        reform_tpi=reform_tpi,
        reform_params=reform_params,
        path=path,
    )
    img = mpimg.imread(path)

    assert isinstance(img, np.ndarray)


def test_ability_bar():
    fig = output_plots.ability_bar(
        base_tpi,
        base_params,
        reform_tpi,
        reform_params,
        plot_title=" Test Plot Title",
    )
    assert fig


def test_ability_bar_save_fig(tmpdir):
    path = os.path.join(tmpdir, "test_plot.png")
    output_plots.ability_bar(
        base_tpi, base_params, reform_tpi, reform_params, path=path
    )
    img = mpimg.imread(path)

    assert isinstance(img, np.ndarray)


def test_ability_bar_ss():
    fig = output_plots.ability_bar_ss(
        base_ss,
        base_params,
        reform_ss,
        reform_params,
        plot_title=" Test Plot Title",
    )
    assert fig


data_for_plot = np.ones(80) * 0.3


@pytest.mark.parametrize(
    "by_j,plot_data",
    [(True, None), (False, None), (False, data_for_plot)],
    ids=["By j", "Not by j", "Plot data"],
)
def test_ss_profiles(by_j, plot_data):
    fig = output_plots.ss_profiles(
        base_ss,
        base_params,
        reform_ss,
        reform_params,
        by_j=by_j,
        plot_data=plot_data,
        plot_title=" Test Plot Title",
    )
    assert fig


def test_ss_profiles_save_fig(tmpdir):
    path = os.path.join(tmpdir, "test_plot.png")
    output_plots.ss_profiles(
        base_ss, base_params, reform_ss, reform_params, path=path
    )
    img = mpimg.imread(path)

    assert isinstance(img, np.ndarray)


@pytest.mark.parametrize("by_j", [True, False], ids=["By j", "Not by j"])
def test_tpi_profiles(by_j):
    fig = output_plots.tpi_profiles(
        base_tpi,
        base_params,
        reform_tpi,
        reform_params,
        by_j=by_j,
        plot_title=" Test Plot Title",
    )
    assert fig


test_data = [
    (base_params, base_ss, None, None, "levels", None),
    (base_params, base_ss, reform_params, reform_ss, "levels", None),
    (base_params, base_ss, reform_params, reform_ss, "diff", None),
    (base_params, base_ss, reform_params, reform_ss, "pct_diff", None),
    (
        base_params,
        base_ss,
        reform_params,
        reform_ss,
        "pct_diff",
        "Test Plot Title",
    ),
]


def test_tpi_profiles_save_fig(tmpdir):
    path = os.path.join(tmpdir, "test_plot.png")
    output_plots.tpi_profiles(
        base_tpi, base_params, reform_tpi, reform_params, path=path
    )
    img = mpimg.imread(path)

    assert isinstance(img, np.ndarray)


@pytest.mark.parametrize(
    "base_params,base_ss,reform_params,reform_ss,plot_type,plot_title",
    test_data,
    ids=[
        "Levels",
        "Levels w/ reform",
        "Differences",
        "Pct Diffs",
        "Plot title included",
    ],
)
def test_ss_3Dplot(
    base_params, base_ss, reform_params, reform_ss, plot_type, plot_title
):
    fig = output_plots.ss_3Dplot(
        base_params,
        base_ss,
        reform_params=reform_params,
        reform_ss=reform_ss,
        plot_type=plot_type,
        plot_title=plot_title,
    )
    assert fig


def test_ss_3Dplot_save_fig(tmpdir):
    path = os.path.join(tmpdir, "test_plot.png")
    output_plots.ss_3Dplot(
        base_params,
        base_ss,
        reform_params=reform_params,
        reform_ss=reform_ss,
        path=path,
    )
    img = mpimg.imread(path)

    assert isinstance(img, np.ndarray)


@pytest.mark.parametrize(
    "base_tpi,base_params,reform_tpi, reform_params,ineq_measure,"
    + "pctiles,plot_type",
    [
        (base_tpi, base_params, None, None, "gini", None, "levels"),
        (
            base_tpi,
            base_params,
            reform_tpi,
            reform_params,
            "gini",
            None,
            "levels",
        ),
        (
            base_tpi,
            base_params,
            reform_tpi,
            reform_params,
            "var_of_logs",
            None,
            "diff",
        ),
        (
            base_tpi,
            base_params,
            reform_tpi,
            reform_params,
            "pct_ratio",
            (0.9, 0.1),
            "levels",
        ),
        (
            base_tpi,
            base_params,
            reform_tpi,
            reform_params,
            "top_share",
            (0.01),
            "pct_diff",
        ),
    ],
    ids=[
        "Just baseline",
        "Baseline + Reform",
        "Base + Refore, var logs, diff",
        "Base + Refore, pct ratios",
        "Base + Refore, top share, pct diff",
    ],
)
def test_inequality_plot(
    base_tpi,
    base_params,
    reform_tpi,
    reform_params,
    ineq_measure,
    pctiles,
    plot_type,
):
    fig = output_plots.inequality_plot(
        base_tpi,
        base_params,
        reform_tpi=reform_tpi,
        reform_params=reform_params,
        ineq_measure=ineq_measure,
        pctiles=pctiles,
        plot_type=plot_type,
    )
    assert fig


def test_inequality_plot_save_fig(tmpdir):
    path = os.path.join(tmpdir, "test_plot.png")
    output_plots.inequality_plot(
        base_tpi,
        base_params,
        reform_tpi=reform_tpi,
        reform_params=reform_params,
        path=path,
    )
    img = mpimg.imread(path)

    assert isinstance(img, np.ndarray)


def test_plot_all(tmpdir):
    base_output_path = os.path.join(CUR_PATH, "test_io_data", "OUTPUT")
    reform_output_path = os.path.join(CUR_PATH, "test_io_data", "OUTPUT")
    output_plots.plot_all(base_output_path, reform_output_path, tmpdir)
    img1 = mpimg.imread(os.path.join(tmpdir, "MacroAgg_PctChange.png"))
    img2 = mpimg.imread(
        os.path.join(tmpdir, "SSLifecycleProfile_Cons_Reform.png")
    )
    img3 = mpimg.imread(
        os.path.join(tmpdir, "SSLifecycleProfile_Save_Reform.png")
    )

    assert isinstance(img1, np.ndarray)
    assert isinstance(img2, np.ndarray)
    assert isinstance(img3, np.ndarray)<|MERGE_RESOLUTION|>--- conflicted
+++ resolved
@@ -88,41 +88,51 @@
     assert fig
 
 
-<<<<<<< HEAD
-@pytest.mark.parametrize(
-    'base_tpi,base_params,reform_tpi,reform_parms,plot_type,' +
-    'vertical_line_years,plot_title',
-    test_data, ids=['Pct Diff', 'Diff', 'Forecast', 'Levels w reform',
-                    'Levels w/o reform', 'Vertical line included',
-                    'Plot title included'])
-def test_plot_industry_aggregates(base_tpi, base_params, reform_tpi,
-                         reform_parms, plot_type, vertical_line_years,
-                         plot_title):
+@pytest.mark.parametrize(
+    "base_tpi,base_params,reform_tpi,reform_parms,plot_type,"
+    + "vertical_line_years,plot_title",
+    test_data,
+    ids=[
+        "Pct Diff",
+        "Diff",
+        "Forecast",
+        "Levels w reform",
+        "Levels w/o reform",
+        "Vertical line included",
+        "Plot title included",
+    ],
+)
+def test_plot_industry_aggregates(
+    base_tpi,
+    base_params,
+    reform_tpi,
+    reform_parms,
+    plot_type,
+    vertical_line_years,
+    plot_title,
+):
     fig = output_plots.plot_industry_aggregates(
-        base_tpi, base_params, reform_tpi=reform_tpi,
-        reform_params=reform_params, var_list=['Y_vec'],
-        plot_type=plot_type, num_years_to_plot=20,
-        forecast_data=np.ones(20), forecast_units='ones',
-        vertical_line_years=vertical_line_years, plot_title=plot_title)
-    assert fig
-
-
-test_data = [(base_tpi, base_params, None, None, None, None),
-             (base_tpi, base_params, reform_tpi, reform_params, None,
-              None),
-             (base_tpi, base_params, reform_tpi, reform_params,
-              [2040, 2060], None),
-             (base_tpi, base_params, None, None, None,
-              'Test plot title')
-             ]
-=======
+        base_tpi,
+        base_params,
+        reform_tpi=reform_tpi,
+        reform_params=reform_params,
+        var_list=["Y_vec"],
+        plot_type=plot_type,
+        num_years_to_plot=20,
+        forecast_data=np.ones(20),
+        forecast_units="ones",
+        vertical_line_years=vertical_line_years,
+        plot_title=plot_title,
+    )
+    assert fig
+
+
 test_data = [
     (base_tpi, base_params, None, None, None, None),
     (base_tpi, base_params, reform_tpi, reform_params, None, None),
     (base_tpi, base_params, reform_tpi, reform_params, [2040, 2060], None),
     (base_tpi, base_params, None, None, None, "Test plot title"),
 ]
->>>>>>> c1146f9f
 
 
 def test_plot_aggregates_save_fig(tmpdir):
