--- conflicted
+++ resolved
@@ -395,15 +395,10 @@
 def test_get_cons(model_args, expected):
     # Test consumption calculation
     r, w, b, b_splus1, n, bq, net_tax, tau_c, p = model_args
-<<<<<<< HEAD
     p_tilde = np.ones_like(w)
-    test_value = household.get_cons(r, w, p_tilde, b, b_splus1, n, bq, net_tax,
-                                    p.e, tau_c, p)
-=======
     test_value = household.get_cons(
-        r, w, b, b_splus1, n, bq, net_tax, p.e, tau_c, p
+        r, w, p_tilde, b, b_splus1, n, bq, net_tax, p.e, tau_c, p
     )
->>>>>>> c1146f9f
 
     assert np.allclose(test_value, expected)
 
@@ -609,23 +604,6 @@
 )
 def test_FOC_savings(model_vars, params, expected):
     # Test FOC condition for household's choice of savings
-<<<<<<< HEAD
-    (r, w, b, b_splus1, n, BQ, factor, tr, ubi, theta, tau_c, etr_params,
-     mtry_params, t, j, method) = model_vars
-    if method == 'TPI':
-        p_tilde = np.ones_like(w)
-    else:
-        p_tilde = 1.0
-    if j is not None:
-        test_value = household.FOC_savings(
-            r, w, p_tilde, b, b_splus1, n, BQ, factor, tr, ubi, theta, params.e[:, j],
-            params.rho, tau_c, etr_params, mtry_params, t, j, params, method)
-    else:
-        test_value = household.FOC_savings(
-            r, w, p_tilde, b, b_splus1, n, BQ, factor, tr, ubi, theta,
-            np.squeeze(params.e), params.rho, tau_c, etr_params, mtry_params,
-            t, j, params, method)
-=======
     (
         r,
         w,
@@ -644,10 +622,15 @@
         j,
         method,
     ) = model_vars
+    if method == "TPI":
+        p_tilde = np.ones_like(w)
+    else:
+        p_tilde = 1.0
     if j is not None:
         test_value = household.FOC_savings(
             r,
             w,
+            p_tilde,
             b,
             b_splus1,
             n,
@@ -670,6 +653,7 @@
         test_value = household.FOC_savings(
             r,
             w,
+            p_tilde,
             b,
             b_splus1,
             n,
@@ -688,7 +672,6 @@
             params,
             method,
         )
->>>>>>> c1146f9f
     assert np.allclose(test_value, expected)
 
 
@@ -881,18 +864,6 @@
 )
 def test_FOC_labor(model_vars, params, expected):
     # Test FOC condition for household's choice of labor supply
-<<<<<<< HEAD
-    (r, w, b, b_splus1, n, bq, factor, tr, ubi, theta, tau_c,
-     etr_params, mtrx_params, t, j, method) = model_vars
-    if method == 'TPI':
-        p_tilde = np.ones_like(w)
-    else:
-        p_tilde = 1.0
-    test_value = household.FOC_labor(
-        r, w, p_tilde, b, b_splus1, n, bq, factor, tr, ubi, theta, params.chi_n,
-        params.e[:, j], tau_c, etr_params, mtrx_params, t, j, params,
-        method)
-=======
     (
         r,
         w,
@@ -911,9 +882,14 @@
         j,
         method,
     ) = model_vars
+    if method == "TPI":
+        p_tilde = np.ones_like(w)
+    else:
+        p_tilde = 1.0
     test_value = household.FOC_labor(
         r,
         w,
+        p_tilde,
         b,
         b_splus1,
         n,
@@ -932,7 +908,6 @@
         params,
         method,
     )
->>>>>>> c1146f9f
 
     assert np.allclose(test_value, expected)
 
@@ -988,17 +963,20 @@
 
 
 def test_get_cm():
-    '''
+    """
     Test of the get_cm function
-    '''
+    """
     c_s = np.array([2.0, 3.0, 5.0, 7.0]).reshape(4, 1)
     p_m = np.array([1.1, 0.8, 1.0])
     p_tilde = np.array([2.3])
     alpha_c = np.array([0.5, 0.3, 0.2])
-    expected_cm = np.array([
-        [2.090909091, 3.136363636, 5.227272727, 7.318181818],
-        [1.725, 2.5875, 4.3125, 6.0375],
-        [0.92, 1.38, 2.3, 3.22]]).reshape(3, 4, 1)
+    expected_cm = np.array(
+        [
+            [2.090909091, 3.136363636, 5.227272727, 7.318181818],
+            [1.725, 2.5875, 4.3125, 6.0375],
+            [0.92, 1.38, 2.3, 3.22],
+        ]
+    ).reshape(3, 4, 1)
 
     test_cm = household.get_cm(c_s, p_m, p_tilde, alpha_c)
 
