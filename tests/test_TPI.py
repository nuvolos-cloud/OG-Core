import multiprocessing
from distributed import Client, LocalCluster
import pytest
import pickle
import numpy as np
import os
import json
from ogcore import SS, TPI, utils
import ogcore.aggregates as aggr
from ogcore.parameters import Specifications

NUM_WORKERS = min(multiprocessing.cpu_count(), 7)
CUR_PATH = os.path.abspath(os.path.dirname(__file__))
SS.VERBOSE = False

TEST_PARAM_DICT = json.load(
    open(os.path.join(CUR_PATH, "testing_params.json"))
)


@pytest.fixture(scope="module")
def dask_client():
    cluster = LocalCluster(n_workers=NUM_WORKERS, threads_per_worker=2)
    client = Client(cluster)
    yield client
    # teardown
    client.close()
    cluster.close()


filename1 = "intial_SS_values_baseline.pkl"
filename2 = "intial_SS_values_reform.pkl"
filename3 = "intial_SS_values_reform_base_spend.pkl"


@pytest.mark.parametrize(
    "baseline,param_updates,filename",
    [
        (True, {}, filename1),
        (False, {}, filename2),
        (False, {"baseline_spending": True}, filename3),
    ],
    ids=["Baseline", "Reform", "Reform, baseline_spending"],
)
def test_get_initial_SS_values(baseline, param_updates, filename, dask_client):
    p = Specifications(baseline=baseline, num_workers=NUM_WORKERS)
    p.update_specifications(param_updates)
    p.baseline_dir = os.path.join(CUR_PATH, "test_io_data", "OUTPUT")
    p.output_base = os.path.join(CUR_PATH, "test_io_data", "OUTPUT")
    test_tuple = TPI.get_initial_SS_values(p)
    (
        test_initial_values,
        test_ss_vars,
        test_theta,
        test_baseline_values,
    ) = test_tuple
    expected_tuple = utils.safe_read_pickle(
        os.path.join(CUR_PATH, "test_io_data", filename)
    )
    (
        exp_initial_values,
        exp_ss_vars,
        exp_theta,
        exp_baseline_values,
    ) = expected_tuple
    (
        B0,
        b_sinit,
        b_splus1init,
        factor,
        initial_b,
        initial_n,
    ) = exp_initial_values
    B0 = aggr.get_B(exp_ss_vars["bssmat_splus1"], p, "SS", True)
    initial_b = exp_ss_vars["bssmat_splus1"] * (exp_ss_vars["Bss"] / B0)
    B0 = aggr.get_B(initial_b, p, "SS", True)
    b_sinit = np.array(
        list(np.zeros(p.J).reshape(1, p.J)) + list(initial_b[:-1])
    )
    b_splus1init = initial_b
    exp_initial_values = (
        B0,
        b_sinit,
        b_splus1init,
        factor,
        initial_b,
        initial_n,
    )

    for i, v in enumerate(exp_initial_values):
        assert np.allclose(test_initial_values[i], v, equal_nan=True)

    if p.baseline_spending:
        for i, v in enumerate(exp_baseline_values):
            assert np.allclose(test_baseline_values[i], v, equal_nan=True)

    assert np.allclose(test_theta, exp_theta)

    for k, v in exp_ss_vars.items():
        assert np.allclose(test_ss_vars[k], v, equal_nan=True)


def test_firstdoughnutring():
    # Test TPI.firstdoughnutring function.  Provide inputs to function and
    # ensure that output returned matches what it has been before.
    input_tuple = utils.safe_read_pickle(
        os.path.join(CUR_PATH, "test_io_data", "firstdoughnutring_inputs.pkl")
    )
    guesses, r, w, bq, tr, theta, factor, ubi, j, initial_b = input_tuple
    p_tilde = 1.0  # needed for multi-industry version
    p = Specifications()
<<<<<<< HEAD
    test_list = TPI.firstdoughnutring(guesses, r, w, p_tilde, bq, tr, theta,
                                      factor, ubi, j, initial_b, p)
=======
    test_list = TPI.firstdoughnutring(
        guesses, r, w, bq, tr, theta, factor, ubi, j, initial_b, p
    )
>>>>>>> c1146f9f

    expected_list = utils.safe_read_pickle(
        os.path.join(CUR_PATH, "test_io_data", "firstdoughnutring_outputs.pkl")
    )

    assert np.allclose(np.array(test_list), np.array(expected_list))


file_in1 = os.path.join(
    CUR_PATH, "test_io_data", "twist_doughnut_inputs_2.pkl"
)
file_in2 = os.path.join(
    CUR_PATH, "test_io_data", "twist_doughnut_inputs_S.pkl"
)
file_out1 = os.path.join(
    CUR_PATH, "test_io_data", "twist_doughnut_outputs_2.pkl"
)
file_out2 = os.path.join(
    CUR_PATH, "test_io_data", "twist_doughnut_outputs_S.pkl"
)


@pytest.mark.parametrize(
    "file_inputs,file_outputs",
    [(file_in1, file_out1), (file_in2, file_out2)],
    ids=["s<S", "s==S"],
)
def test_twist_doughnut(file_inputs, file_outputs):
    """
    Test TPI.twist_doughnut function.  Provide inputs to function and
    ensure that output returned matches what it has been before.
    """
    input_tuple = utils.safe_read_pickle(file_inputs)
<<<<<<< HEAD
    (guesses, r, w, bq, tr, theta, factor, ubi, j, s, t, tau_c,
     etr_params, mtrx_params, mtry_params, initial_b) = input_tuple
    p_tilde = np.ones_like(r)  # needed for multi-industry version
    p = Specifications()
    input_tuple = (
        guesses, r, w, p_tilde, bq, tr, theta, factor, ubi, j, s, t, tau_c,
        etr_params, mtrx_params, mtry_params, initial_b, p)
=======
    (
        guesses,
        r,
        w,
        bq,
        tr,
        theta,
        factor,
        ubi,
        j,
        s,
        t,
        tau_c,
        etr_params,
        mtrx_params,
        mtry_params,
        initial_b,
    ) = input_tuple
    p = Specifications()
    input_tuple = (
        guesses,
        r,
        w,
        bq,
        tr,
        theta,
        factor,
        ubi,
        j,
        s,
        t,
        tau_c,
        etr_params,
        mtrx_params,
        mtry_params,
        initial_b,
        p,
    )
>>>>>>> c1146f9f
    test_list = TPI.twist_doughnut(*input_tuple)
    expected_list = utils.safe_read_pickle(file_outputs)
    assert np.allclose(np.array(test_list), np.array(expected_list))


def test_inner_loop():
    # Test TPI.inner_loop function.  Provide inputs to function and
    # ensure that output returned matches what it has been before.
    input_tuple = utils.safe_read_pickle(
<<<<<<< HEAD
        os.path.join(CUR_PATH, 'test_io_data', 'tpi_inner_loop_inputs.pkl'))
    guesses, outer_loop_vars_old, initial_values, ubi, j, ind = input_tuple
    p = Specifications()
    r = outer_loop_vars_old[0]
    r_p = outer_loop_vars_old[2]
    w = outer_loop_vars_old[1]
    BQ = outer_loop_vars_old[3]
    TR = outer_loop_vars_old[4]
    theta = outer_loop_vars_old[5]
    p_m = np.ones((p.T + p.S, p.M))
    outer_loop_vars = (
        r_p, r, w, p_m, BQ, TR, theta)
    test_tuple = TPI.inner_loop(guesses, outer_loop_vars,
                                initial_values, ubi, j, ind, p)
=======
        os.path.join(CUR_PATH, "test_io_data", "tpi_inner_loop_inputs.pkl")
    )
    guesses, outer_loop_vars, initial_values, ubi, j, ind = input_tuple
    p = Specifications()
    test_tuple = TPI.inner_loop(
        guesses, outer_loop_vars, initial_values, ubi, j, ind, p
    )

>>>>>>> c1146f9f
    expected_tuple = utils.safe_read_pickle(
        os.path.join(CUR_PATH, "test_io_data", "tpi_inner_loop_outputs.pkl")
    )

    for i, v in enumerate(expected_tuple):
<<<<<<< HEAD
        assert(np.allclose(test_tuple[i], v))


filename1 = os.path.join(CUR_PATH, 'test_io_data',
                         'run_TPI_outputs_baseline.pkl')
param_updates2 = {'budget_balance': True, 'alpha_G': [0.0],
                  'zeta_D': [0.0]}
filename2 = os.path.join(CUR_PATH, 'test_io_data',
                         'run_TPI_outputs_baseline_balanced_budget.pkl')
filename3 = os.path.join(CUR_PATH, 'test_io_data',
                         'run_TPI_outputs_reform.pkl')
param_updates4 = {'baseline_spending': True}
filename4 = os.path.join(CUR_PATH, 'test_io_data',
                         'run_TPI_outputs_reform_baseline_spend.pkl')
param_updates5 = {'zeta_K': [1.0], 'initial_guess_r_SS': 0.10}
filename5 = os.path.join(CUR_PATH, 'test_io_data',
                         'run_TPI_outputs_baseline_small_open.pkl')
param_updates6 = {'zeta_K': [0.2, 0.2, 0.2, 1.0, 1.0, 1.0, 0.2],
                  'initial_guess_r_SS': 0.08,
                  'initial_guess_TR_SS': 0.02}
filename6 = os.path.join(
    CUR_PATH, 'test_io_data',
    'run_TPI_outputs_baseline_small_open_some_periods.pkl')
param_updates7 = {'delta_tau_annual': [[0.0]], 'zeta_K': [0.0],
                  'zeta_D': [0.0], 'initial_guess_r_SS': 0.03,
                  'initial_guess_TR_SS': 0.02}
filename7 = os.path.join(
    CUR_PATH, 'test_io_data',
    'run_TPI_outputs_baseline_delta_tau0.pkl')
param_updates8 = {'delta_g_annual': 0.02, 'alpha_I': [0.01],
                  'gamma_g': [0.07], 'initial_Kg_ratio': 0.15,
                  'initial_guess_r_SS': 0.06,
                  'initial_guess_TR_SS': 0.03}
filename8 = os.path.join(
    CUR_PATH, 'test_io_data', 'run_TPI_outputs_baseline_Kg_nonzero.pkl')
param_updates9 = {'M': 3, 'epsilon': [1.0, 1.0, 1.0],
                   'gamma': [0.3, 0.35, 0.4],
                   'gamma_g': [0.1, 0.05, 0.15],
                   'alpha_c': [0.2, 0.4, 0.4],
                   'initial_guess_r_SS': 0.16, #.10,
                   'initial_guess_TR_SS': 0.05,
                   'alpha_I': [0.01],
                   'initial_Kg_ratio': 0.01,
                   }
filename9 = os.path.join(
    CUR_PATH, 'test_io_data', 'run_TPI_baseline_M3_Kg_nonzero.pkl')
param_updates10 = {'M': 3, 'epsilon': [1.0, 1.0, 1.0],
                   'gamma': [0.3, 0.35, 0.4],
                   'gamma_g': [0.0, 0.0, 0.0],
                   'alpha_c': [0.2, 0.4, 0.4],
                   'initial_guess_r_SS': 0.04,
                   'initial_guess_TR_SS': 0.05,
                   'alpha_I': [0.0],
                   'initial_Kg_ratio': 0.0,
                   }
filename10 = os.path.join(
    CUR_PATH, 'test_io_data', 'run_TPI_baseline_M3_Kg_zero.pkl')

# @pytest.mark.local
# @pytest.mark.parametrize('baseline,param_updates,filename',
#                          [
#                           (True, param_updates2, filename2),
#                           (True, {}, filename1),
#                           (False, {}, filename3),
#                           (False, param_updates4, filename4),
#                           (True, param_updates5, filename5),
#                           (True, param_updates6, filename6),
#                           (True, param_updates7, filename7),
#                           (True, param_updates8, filename8),
#                           (True, param_updates9, filename9),
#                           (True, param_updates10, filename10)
#                         ],
#                          ids=[
#                               'Baseline, balanced budget',
#                               'Baseline',
#                               'Reform',
#                               'Reform, baseline spending',
#                               'Baseline, small open',
#                               'Baseline, small open some periods',
#                               'Baseline, delta_tau = 0',
#                               'Baseline, Kg > 0',
#                               'Baseline, M=3 non-zero Kg',
                            #   'Baseline, M=3 zero Kg'
#                               ])
@pytest.mark.local
@pytest.mark.parametrize('baseline,param_updates,filename',
                         [
                          (True, param_updates9, filename9),
                        #   (True, param_updates10, filename10),

                        ],
                         ids=[
                            'Baseline, M=3 non-zero Kg',
                            # 'Baseline, M=3 zero Kg'
                              ])
def test_run_TPI_full_run(baseline, param_updates, filename, tmpdir,
                          dask_client):
    '''
=======
        assert np.allclose(test_tuple[i], v)


filename1 = os.path.join(
    CUR_PATH, "test_io_data", "run_TPI_outputs_baseline.pkl"
)
param_updates2 = {"budget_balance": True, "alpha_G": [0.0], "zeta_D": [0.0]}
filename2 = os.path.join(
    CUR_PATH, "test_io_data", "run_TPI_outputs_baseline_balanced_budget.pkl"
)
filename3 = os.path.join(
    CUR_PATH, "test_io_data", "run_TPI_outputs_reform.pkl"
)
param_updates4 = {"baseline_spending": True}
filename4 = os.path.join(
    CUR_PATH, "test_io_data", "run_TPI_outputs_reform_baseline_spend.pkl"
)
param_updates5 = {"zeta_K": [1.0]}
filename5 = os.path.join(
    CUR_PATH, "test_io_data", "run_TPI_outputs_baseline_small_open.pkl"
)
param_updates6 = {
    "zeta_K": [0.2, 0.2, 0.2, 1.0, 1.0, 1.0, 0.2],
    "initial_guess_r_SS": 0.08,
    "initial_guess_TR_SS": 0.02,
}
filename6 = os.path.join(
    CUR_PATH,
    "test_io_data",
    "run_TPI_outputs_baseline_small_open_some_periods.pkl",
)
param_updates7 = {
    "delta_tau_annual": [0.0],
    "zeta_K": [0.0],
    "zeta_D": [0.0],
    "initial_guess_r_SS": 0.08,
    "initial_guess_TR_SS": 0.02,
}
filename7 = os.path.join(
    CUR_PATH, "test_io_data", "run_TPI_outputs_baseline_delta_tau0.pkl"
)
param_updates8 = {
    "delta_g_annual": 0.02,
    "alpha_I": [0.01],
    "gamma_g": 0.07,
    "initial_Kg_ratio": 0.15,
    "initial_guess_r_SS": 0.06,
    "initial_guess_TR_SS": 0.03,
}
filename8 = os.path.join(
    CUR_PATH, "test_io_data", "run_TPI_outputs_baseline_Kg_nonzero.pkl"
)


@pytest.mark.local
@pytest.mark.parametrize(
    "baseline,param_updates,filename",
    [
        (True, param_updates2, filename2),
        (True, {}, filename1),
        (False, {}, filename3),
        (False, param_updates4, filename4),
        (True, param_updates5, filename5),
        (True, param_updates6, filename6),
        (True, param_updates7, filename7),
        (True, param_updates8, filename8),
    ],
    ids=[
        "Baseline, balanced budget",
        "Baseline",
        "Reform",
        "Reform, baseline spending",
        "Baseline, small open",
        "Baseline, small open some periods",
        "Baseline, delta_tau = 0",
        "Baseline, Kg >0",
    ],
)
def test_run_TPI_full_run(
    baseline, param_updates, filename, tmpdir, dask_client
):
    """
>>>>>>> c1146f9f
    Test TPI.run_TPI function.  Provide inputs to function and
    ensure that output returned matches what it has been before.
    """
    if baseline:
        baseline_dir = os.path.join(tmpdir, "baseline")
        output_base = baseline_dir
    else:
        baseline_dir = os.path.join(CUR_PATH, "test_io_data", "OUTPUT")
        output_base = os.path.join(tmpdir, "reform")
    p = Specifications(
        baseline=baseline,
        baseline_dir=baseline_dir,
        output_base=output_base,
        num_workers=NUM_WORKERS,
    )
    p.update_specifications(param_updates)

    # Need to run SS first to get results
    SS.ENFORCE_SOLUTION_CHECKS = True
    ss_outputs = SS.run_SS(p, client=dask_client)

    if p.baseline:
        utils.mkdirs(os.path.join(p.baseline_dir, "SS"))
        ss_dir = os.path.join(p.baseline_dir, "SS", "SS_vars.pkl")
        with open(ss_dir, "wb") as f:
            pickle.dump(ss_outputs, f)
    else:
        utils.mkdirs(os.path.join(p.output_base, "SS"))
        ss_dir = os.path.join(p.output_base, "SS", "SS_vars.pkl")
        with open(ss_dir, "wb") as f:
            pickle.dump(ss_outputs, f)

    test_dict = TPI.run_TPI(p, client=dask_client)
    pickle.dump(test_dict, open("test_TPI_kg_gt_0", 'wb'))
    expected_dict = utils.safe_read_pickle(filename)
    try:
        expected_dict["r_p"] = expected_dict.pop("r_hh")
        test_dict["eul_savings"] = (
            test_dict["eul_savings"][:, :, :].max(1).max(1)
        )
        test_dict["eul_laborleisure"] = (
            test_dict["eul_laborleisure"][:, :, :].max(1).max(1)
        )
    except KeyError:
        pass

    for k, v in expected_dict.items():
        print("Testing, ", k)
        try:
<<<<<<< HEAD
            print('Diff = ', np.abs(test_dict[k][:p.T] - v[:p.T]).max())
        except ValueError:
            print('Diff = ',
                  np.abs(test_dict[k][:p.T, :, :] - v[:p.T, :, :]).max())

    for k, v in expected_dict.items():
        print('Testing, ', k)
        try:
            print('Diff = ', np.abs(test_dict[k][:p.T] - v[:p.T]).max())
            assert(np.allclose(
                test_dict[k][:p.T], v[:p.T], rtol=1e-04, atol=1e-04))
=======
            print("Diff = ", np.abs(test_dict[k][: p.T] - v[: p.T]).max())
            assert np.allclose(
                test_dict[k][: p.T], v[: p.T], rtol=1e-04, atol=1e-04
            )
>>>>>>> c1146f9f
        except ValueError:
            print(
                "Diff = ",
                np.abs(test_dict[k][: p.T, :, :] - v[: p.T, :, :]).max(),
            )
            assert np.allclose(
                test_dict[k][: p.T, :, :],
                v[: p.T, :, :],
                rtol=1e-04,
                atol=1e-04,
            )


filename1 = os.path.join(
    CUR_PATH, "test_io_data", "run_TPI_outputs_baseline_2.pkl"
)
param_updates2 = {"budget_balance": True, "alpha_G": [0.0], "zeta_D": [0.0]}
filename2 = os.path.join(
    CUR_PATH, "test_io_data", "run_TPI_outputs_baseline_balanced_budget_2.pkl"
)
filename3 = os.path.join(
    CUR_PATH, "test_io_data", "run_TPI_outputs_reform_2.pkl"
)
param_updates4 = {"baseline_spending": True}
filename4 = os.path.join(
    CUR_PATH, "test_io_data", "run_TPI_outputs_reform_baseline_spend_2.pkl"
)


@pytest.mark.parametrize(
    "baseline,param_updates,filename",
    [(True, {}, filename1), (False, {}, filename3)],
    ids=["Baseline", "Reform"],
)
def test_run_TPI(baseline, param_updates, filename, tmpdir, dask_client):
    """
    Test TPI.run_TPI function.  Provide inputs to function and
    ensure that output returned matches what it has been before.
    """
    if baseline:
        baseline_dir = os.path.join(tmpdir, "baseline")
        output_base = baseline_dir
    else:
        baseline_dir = os.path.join(CUR_PATH, "test_io_data", "OUTPUT2")
        output_base = os.path.join(tmpdir, "reform")
    p = Specifications(
        baseline=baseline,
        baseline_dir=baseline_dir,
        output_base=output_base,
        num_workers=NUM_WORKERS,
    )
    test_params = TEST_PARAM_DICT.copy()
    test_params.update(param_updates)
    p.update_specifications(test_params)
    p.maxiter = 2  # this test runs through just two iterations

    # Need to run SS first to get results
    SS.ENFORCE_SOLUTION_CHECKS = False
    ss_outputs = SS.run_SS(p, client=dask_client)

    if p.baseline:
        utils.mkdirs(os.path.join(p.baseline_dir, "SS"))
        ss_dir = os.path.join(p.baseline_dir, "SS", "SS_vars.pkl")
        with open(ss_dir, "wb") as f:
            pickle.dump(ss_outputs, f)
        # pickle.dump(ss_outputs, open(os.path.join(CUR_PATH, 'test_io_data', 'OUTPUT2', 'SS', 'SS_vars.pkl'), 'wb'))
    else:
        utils.mkdirs(os.path.join(p.output_base, "SS"))
        ss_dir = os.path.join(p.output_base, "SS", "SS_vars.pkl")
        with open(ss_dir, "wb") as f:
            pickle.dump(ss_outputs, f)

    TPI.ENFORCE_SOLUTION_CHECKS = False
    test_dict = TPI.run_TPI(p, client=dask_client)
    expected_dict = utils.safe_read_pickle(filename)

    for k, v in expected_dict.items():
        print("Max diff in ", k, " = ")
        try:
            print(np.absolute(test_dict[k][: p.T] - v[: p.T]).max())
        except ValueError:
            print(
                np.absolute(test_dict[k][: p.T, :, :] - v[: p.T, :, :]).max()
            )

    for k, v in expected_dict.items():
        try:
            assert np.allclose(
                test_dict[k][: p.T], v[: p.T], rtol=1e-04, atol=1e-04
            )
        except ValueError:
            assert np.allclose(
                test_dict[k][: p.T, :, :],
                v[: p.T, :, :],
                rtol=1e-04,
                atol=1e-04,
            )


param_updates5 = {"zeta_K": [1.0]}
filename5 = os.path.join(
    CUR_PATH, "test_io_data", "run_TPI_outputs_baseline_small_open_2.pkl"
)
param_updates6 = {"zeta_K": [0.2, 0.2, 0.2, 1.0, 1.0, 1.0, 0.2]}
filename6 = filename = os.path.join(
    CUR_PATH,
    "test_io_data",
    "run_TPI_outputs_baseline_small_open_some_periods_2.pkl",
)
param_updates7 = {"delta_tau_annual": [0.0], "zeta_K": [0.0], "zeta_D": [0.0]}
filename7 = filename = os.path.join(
    CUR_PATH, "test_io_data", "run_TPI_outputs_baseline_delta_tau0_2.pkl"
)
param_updates8 = {
    "delta_g_annual": 0.02,
    "alpha_I": [0.01],
    "gamma_g": 0.07,
    "initial_Kg_ratio": 0.15,
    "initial_guess_r_SS": 0.06,
    "initial_guess_TR_SS": 0.03,
}
filename8 = os.path.join(
    CUR_PATH, "test_io_data", "run_TPI_outputs_baseline_Kg_nonzero_2.pkl"
)


@pytest.mark.local
@pytest.mark.parametrize(
    "baseline,param_updates,filename",
    [
        (True, param_updates2, filename2),
        (True, param_updates5, filename5),
        (True, param_updates6, filename6),
        (True, param_updates7, filename7),
        (True, {}, filename1),
        (False, param_updates4, filename4),
        (True, param_updates8, filename8),
    ],
    ids=[
        "Baseline, balanced budget",
        "Baseline, small open",
        "Baseline, small open for some periods",
        "Baseline, delta_tau = 0",
        "Baseline",
        "Reform, baseline spending",
        "Baseline, Kg>0",
    ],
)
def test_run_TPI_extra(baseline, param_updates, filename, tmpdir, dask_client):
    """
    Test TPI.run_TPI function.  Provide inputs to function and
    ensure that output returned matches what it has been before.
    """
    if baseline:
        baseline_dir = os.path.join(tmpdir, "baseline")
        output_base = baseline_dir
    else:
        baseline_dir = os.path.join(CUR_PATH, "test_io_data", "OUTPUT2")
        output_base = os.path.join(tmpdir, "reform")
    p = Specifications(
        baseline=baseline,
        baseline_dir=baseline_dir,
        output_base=output_base,
        num_workers=NUM_WORKERS,
    )
    test_dict = TEST_PARAM_DICT.copy()
    test_dict.update(param_updates)
    p.update_specifications(test_dict)
    p.maxiter = 2  # this test runs through just two iterations

    # Need to run SS first to get results
    SS.ENFORCE_SOLUTION_CHECKS = False
    ss_outputs = SS.run_SS(p, client=dask_client)

    if p.baseline:
        utils.mkdirs(os.path.join(p.baseline_dir, "SS"))
        ss_dir = os.path.join(p.baseline_dir, "SS", "SS_vars.pkl")
        with open(ss_dir, "wb") as f:
            pickle.dump(ss_outputs, f)
    else:
        utils.mkdirs(os.path.join(p.output_base, "SS"))
        ss_dir = os.path.join(p.output_base, "SS", "SS_vars.pkl")
        with open(ss_dir, "wb") as f:
            pickle.dump(ss_outputs, f)

    TPI.ENFORCE_SOLUTION_CHECKS = False
    test_dict = TPI.run_TPI(p, client=dask_client)
    expected_dict = utils.safe_read_pickle(filename)

    for k, v in expected_dict.items():
        print("Checking ", k)
        try:
            print("Diff = ", np.abs(test_dict[k][: p.T] - v[: p.T]).max())
            assert np.allclose(
                test_dict[k][: p.T], v[: p.T], rtol=1e-04, atol=1e-04
            )
        except ValueError:
            print(
                "Diff = ",
                np.abs(test_dict[k][: p.T, :, :] - v[: p.T, :, :]).max(),
            )
            assert np.allclose(
                test_dict[k][: p.T, :, :],
                v[: p.T, :, :],
                rtol=1e-04,
                atol=1e-04,
            )<|MERGE_RESOLUTION|>--- conflicted
+++ resolved
@@ -109,14 +109,9 @@
     guesses, r, w, bq, tr, theta, factor, ubi, j, initial_b = input_tuple
     p_tilde = 1.0  # needed for multi-industry version
     p = Specifications()
-<<<<<<< HEAD
-    test_list = TPI.firstdoughnutring(guesses, r, w, p_tilde, bq, tr, theta,
-                                      factor, ubi, j, initial_b, p)
-=======
     test_list = TPI.firstdoughnutring(
-        guesses, r, w, bq, tr, theta, factor, ubi, j, initial_b, p
-    )
->>>>>>> c1146f9f
+        guesses, r, w, p_tilde, bq, tr, theta, factor, ubi, j, initial_b, p
+    )
 
     expected_list = utils.safe_read_pickle(
         os.path.join(CUR_PATH, "test_io_data", "firstdoughnutring_outputs.pkl")
@@ -150,15 +145,6 @@
     ensure that output returned matches what it has been before.
     """
     input_tuple = utils.safe_read_pickle(file_inputs)
-<<<<<<< HEAD
-    (guesses, r, w, bq, tr, theta, factor, ubi, j, s, t, tau_c,
-     etr_params, mtrx_params, mtry_params, initial_b) = input_tuple
-    p_tilde = np.ones_like(r)  # needed for multi-industry version
-    p = Specifications()
-    input_tuple = (
-        guesses, r, w, p_tilde, bq, tr, theta, factor, ubi, j, s, t, tau_c,
-        etr_params, mtrx_params, mtry_params, initial_b, p)
-=======
     (
         guesses,
         r,
@@ -177,11 +163,13 @@
         mtry_params,
         initial_b,
     ) = input_tuple
+    p_tilde = np.ones_like(r)  # needed for multi-industry version
     p = Specifications()
     input_tuple = (
         guesses,
         r,
         w,
+        p_tilde,
         bq,
         tr,
         theta,
@@ -197,7 +185,6 @@
         initial_b,
         p,
     )
->>>>>>> c1146f9f
     test_list = TPI.twist_doughnut(*input_tuple)
     expected_list = utils.safe_read_pickle(file_outputs)
     assert np.allclose(np.array(test_list), np.array(expected_list))
@@ -207,8 +194,8 @@
     # Test TPI.inner_loop function.  Provide inputs to function and
     # ensure that output returned matches what it has been before.
     input_tuple = utils.safe_read_pickle(
-<<<<<<< HEAD
-        os.path.join(CUR_PATH, 'test_io_data', 'tpi_inner_loop_inputs.pkl'))
+        os.path.join(CUR_PATH, "test_io_data", "tpi_inner_loop_inputs.pkl")
+    )
     guesses, outer_loop_vars_old, initial_values, ubi, j, ind = input_tuple
     p = Specifications()
     r = outer_loop_vars_old[0]
@@ -218,83 +205,95 @@
     TR = outer_loop_vars_old[4]
     theta = outer_loop_vars_old[5]
     p_m = np.ones((p.T + p.S, p.M))
-    outer_loop_vars = (
-        r_p, r, w, p_m, BQ, TR, theta)
-    test_tuple = TPI.inner_loop(guesses, outer_loop_vars,
-                                initial_values, ubi, j, ind, p)
-=======
-        os.path.join(CUR_PATH, "test_io_data", "tpi_inner_loop_inputs.pkl")
-    )
-    guesses, outer_loop_vars, initial_values, ubi, j, ind = input_tuple
-    p = Specifications()
+    outer_loop_vars = (r_p, r, w, p_m, BQ, TR, theta)
     test_tuple = TPI.inner_loop(
         guesses, outer_loop_vars, initial_values, ubi, j, ind, p
     )
-
->>>>>>> c1146f9f
     expected_tuple = utils.safe_read_pickle(
         os.path.join(CUR_PATH, "test_io_data", "tpi_inner_loop_outputs.pkl")
     )
 
     for i, v in enumerate(expected_tuple):
-<<<<<<< HEAD
-        assert(np.allclose(test_tuple[i], v))
-
-
-filename1 = os.path.join(CUR_PATH, 'test_io_data',
-                         'run_TPI_outputs_baseline.pkl')
-param_updates2 = {'budget_balance': True, 'alpha_G': [0.0],
-                  'zeta_D': [0.0]}
-filename2 = os.path.join(CUR_PATH, 'test_io_data',
-                         'run_TPI_outputs_baseline_balanced_budget.pkl')
-filename3 = os.path.join(CUR_PATH, 'test_io_data',
-                         'run_TPI_outputs_reform.pkl')
-param_updates4 = {'baseline_spending': True}
-filename4 = os.path.join(CUR_PATH, 'test_io_data',
-                         'run_TPI_outputs_reform_baseline_spend.pkl')
-param_updates5 = {'zeta_K': [1.0], 'initial_guess_r_SS': 0.10}
-filename5 = os.path.join(CUR_PATH, 'test_io_data',
-                         'run_TPI_outputs_baseline_small_open.pkl')
-param_updates6 = {'zeta_K': [0.2, 0.2, 0.2, 1.0, 1.0, 1.0, 0.2],
-                  'initial_guess_r_SS': 0.08,
-                  'initial_guess_TR_SS': 0.02}
+        assert np.allclose(test_tuple[i], v)
+
+
+filename1 = os.path.join(
+    CUR_PATH, "test_io_data", "run_TPI_outputs_baseline.pkl"
+)
+param_updates2 = {"budget_balance": True, "alpha_G": [0.0], "zeta_D": [0.0]}
+filename2 = os.path.join(
+    CUR_PATH, "test_io_data", "run_TPI_outputs_baseline_balanced_budget.pkl"
+)
+filename3 = os.path.join(
+    CUR_PATH, "test_io_data", "run_TPI_outputs_reform.pkl"
+)
+param_updates4 = {"baseline_spending": True}
+filename4 = os.path.join(
+    CUR_PATH, "test_io_data", "run_TPI_outputs_reform_baseline_spend.pkl"
+)
+param_updates5 = {"zeta_K": [1.0], "initial_guess_r_SS": 0.10}
+filename5 = os.path.join(
+    CUR_PATH, "test_io_data", "run_TPI_outputs_baseline_small_open.pkl"
+)
+param_updates6 = {
+    "zeta_K": [0.2, 0.2, 0.2, 1.0, 1.0, 1.0, 0.2],
+    "initial_guess_r_SS": 0.08,
+    "initial_guess_TR_SS": 0.02,
+}
 filename6 = os.path.join(
-    CUR_PATH, 'test_io_data',
-    'run_TPI_outputs_baseline_small_open_some_periods.pkl')
-param_updates7 = {'delta_tau_annual': [[0.0]], 'zeta_K': [0.0],
-                  'zeta_D': [0.0], 'initial_guess_r_SS': 0.03,
-                  'initial_guess_TR_SS': 0.02}
+    CUR_PATH,
+    "test_io_data",
+    "run_TPI_outputs_baseline_small_open_some_periods.pkl",
+)
+param_updates7 = {
+    "delta_tau_annual": [[0.0]],
+    "zeta_K": [0.0],
+    "zeta_D": [0.0],
+    "initial_guess_r_SS": 0.03,
+    "initial_guess_TR_SS": 0.02,
+}
 filename7 = os.path.join(
-    CUR_PATH, 'test_io_data',
-    'run_TPI_outputs_baseline_delta_tau0.pkl')
-param_updates8 = {'delta_g_annual': 0.02, 'alpha_I': [0.01],
-                  'gamma_g': [0.07], 'initial_Kg_ratio': 0.15,
-                  'initial_guess_r_SS': 0.06,
-                  'initial_guess_TR_SS': 0.03}
+    CUR_PATH, "test_io_data", "run_TPI_outputs_baseline_delta_tau0.pkl"
+)
+param_updates8 = {
+    "delta_g_annual": 0.02,
+    "alpha_I": [0.01],
+    "gamma_g": [0.07],
+    "initial_Kg_ratio": 0.15,
+    "initial_guess_r_SS": 0.06,
+    "initial_guess_TR_SS": 0.03,
+}
 filename8 = os.path.join(
-    CUR_PATH, 'test_io_data', 'run_TPI_outputs_baseline_Kg_nonzero.pkl')
-param_updates9 = {'M': 3, 'epsilon': [1.0, 1.0, 1.0],
-                   'gamma': [0.3, 0.35, 0.4],
-                   'gamma_g': [0.1, 0.05, 0.15],
-                   'alpha_c': [0.2, 0.4, 0.4],
-                   'initial_guess_r_SS': 0.16, #.10,
-                   'initial_guess_TR_SS': 0.05,
-                   'alpha_I': [0.01],
-                   'initial_Kg_ratio': 0.01,
-                   }
+    CUR_PATH, "test_io_data", "run_TPI_outputs_baseline_Kg_nonzero.pkl"
+)
+param_updates9 = {
+    "M": 3,
+    "epsilon": [1.0, 1.0, 1.0],
+    "gamma": [0.3, 0.35, 0.4],
+    "gamma_g": [0.1, 0.05, 0.15],
+    "alpha_c": [0.2, 0.4, 0.4],
+    "initial_guess_r_SS": 0.16,  # .10,
+    "initial_guess_TR_SS": 0.05,
+    "alpha_I": [0.01],
+    "initial_Kg_ratio": 0.01,
+}
 filename9 = os.path.join(
-    CUR_PATH, 'test_io_data', 'run_TPI_baseline_M3_Kg_nonzero.pkl')
-param_updates10 = {'M': 3, 'epsilon': [1.0, 1.0, 1.0],
-                   'gamma': [0.3, 0.35, 0.4],
-                   'gamma_g': [0.0, 0.0, 0.0],
-                   'alpha_c': [0.2, 0.4, 0.4],
-                   'initial_guess_r_SS': 0.04,
-                   'initial_guess_TR_SS': 0.05,
-                   'alpha_I': [0.0],
-                   'initial_Kg_ratio': 0.0,
-                   }
+    CUR_PATH, "test_io_data", "run_TPI_baseline_M3_Kg_nonzero.pkl"
+)
+param_updates10 = {
+    "M": 3,
+    "epsilon": [1.0, 1.0, 1.0],
+    "gamma": [0.3, 0.35, 0.4],
+    "gamma_g": [0.0, 0.0, 0.0],
+    "alpha_c": [0.2, 0.4, 0.4],
+    "initial_guess_r_SS": 0.04,
+    "initial_guess_TR_SS": 0.05,
+    "alpha_I": [0.0],
+    "initial_Kg_ratio": 0.0,
+}
 filename10 = os.path.join(
-    CUR_PATH, 'test_io_data', 'run_TPI_baseline_M3_Kg_zero.pkl')
+    CUR_PATH, "test_io_data", "run_TPI_baseline_M3_Kg_zero.pkl"
+)
 
 # @pytest.mark.local
 # @pytest.mark.parametrize('baseline,param_updates,filename',
@@ -320,106 +319,24 @@
 #                               'Baseline, delta_tau = 0',
 #                               'Baseline, Kg > 0',
 #                               'Baseline, M=3 non-zero Kg',
-                            #   'Baseline, M=3 zero Kg'
+#   'Baseline, M=3 zero Kg'
 #                               ])
-@pytest.mark.local
-@pytest.mark.parametrize('baseline,param_updates,filename',
-                         [
-                          (True, param_updates9, filename9),
-                        #   (True, param_updates10, filename10),
-
-                        ],
-                         ids=[
-                            'Baseline, M=3 non-zero Kg',
-                            # 'Baseline, M=3 zero Kg'
-                              ])
-def test_run_TPI_full_run(baseline, param_updates, filename, tmpdir,
-                          dask_client):
-    '''
-=======
-        assert np.allclose(test_tuple[i], v)
-
-
-filename1 = os.path.join(
-    CUR_PATH, "test_io_data", "run_TPI_outputs_baseline.pkl"
-)
-param_updates2 = {"budget_balance": True, "alpha_G": [0.0], "zeta_D": [0.0]}
-filename2 = os.path.join(
-    CUR_PATH, "test_io_data", "run_TPI_outputs_baseline_balanced_budget.pkl"
-)
-filename3 = os.path.join(
-    CUR_PATH, "test_io_data", "run_TPI_outputs_reform.pkl"
-)
-param_updates4 = {"baseline_spending": True}
-filename4 = os.path.join(
-    CUR_PATH, "test_io_data", "run_TPI_outputs_reform_baseline_spend.pkl"
-)
-param_updates5 = {"zeta_K": [1.0]}
-filename5 = os.path.join(
-    CUR_PATH, "test_io_data", "run_TPI_outputs_baseline_small_open.pkl"
-)
-param_updates6 = {
-    "zeta_K": [0.2, 0.2, 0.2, 1.0, 1.0, 1.0, 0.2],
-    "initial_guess_r_SS": 0.08,
-    "initial_guess_TR_SS": 0.02,
-}
-filename6 = os.path.join(
-    CUR_PATH,
-    "test_io_data",
-    "run_TPI_outputs_baseline_small_open_some_periods.pkl",
-)
-param_updates7 = {
-    "delta_tau_annual": [0.0],
-    "zeta_K": [0.0],
-    "zeta_D": [0.0],
-    "initial_guess_r_SS": 0.08,
-    "initial_guess_TR_SS": 0.02,
-}
-filename7 = os.path.join(
-    CUR_PATH, "test_io_data", "run_TPI_outputs_baseline_delta_tau0.pkl"
-)
-param_updates8 = {
-    "delta_g_annual": 0.02,
-    "alpha_I": [0.01],
-    "gamma_g": 0.07,
-    "initial_Kg_ratio": 0.15,
-    "initial_guess_r_SS": 0.06,
-    "initial_guess_TR_SS": 0.03,
-}
-filename8 = os.path.join(
-    CUR_PATH, "test_io_data", "run_TPI_outputs_baseline_Kg_nonzero.pkl"
-)
-
-
 @pytest.mark.local
 @pytest.mark.parametrize(
     "baseline,param_updates,filename",
     [
-        (True, param_updates2, filename2),
-        (True, {}, filename1),
-        (False, {}, filename3),
-        (False, param_updates4, filename4),
-        (True, param_updates5, filename5),
-        (True, param_updates6, filename6),
-        (True, param_updates7, filename7),
-        (True, param_updates8, filename8),
+        (True, param_updates9, filename9),
+        #   (True, param_updates10, filename10),
     ],
     ids=[
-        "Baseline, balanced budget",
-        "Baseline",
-        "Reform",
-        "Reform, baseline spending",
-        "Baseline, small open",
-        "Baseline, small open some periods",
-        "Baseline, delta_tau = 0",
-        "Baseline, Kg >0",
+        "Baseline, M=3 non-zero Kg",
+        # 'Baseline, M=3 zero Kg'
     ],
 )
 def test_run_TPI_full_run(
     baseline, param_updates, filename, tmpdir, dask_client
 ):
     """
->>>>>>> c1146f9f
     Test TPI.run_TPI function.  Provide inputs to function and
     ensure that output returned matches what it has been before.
     """
@@ -453,7 +370,7 @@
             pickle.dump(ss_outputs, f)
 
     test_dict = TPI.run_TPI(p, client=dask_client)
-    pickle.dump(test_dict, open("test_TPI_kg_gt_0", 'wb'))
+    pickle.dump(test_dict, open("test_TPI_kg_gt_0", "wb"))
     expected_dict = utils.safe_read_pickle(filename)
     try:
         expected_dict["r_p"] = expected_dict.pop("r_hh")
@@ -469,24 +386,20 @@
     for k, v in expected_dict.items():
         print("Testing, ", k)
         try:
-<<<<<<< HEAD
-            print('Diff = ', np.abs(test_dict[k][:p.T] - v[:p.T]).max())
+            print("Diff = ", np.abs(test_dict[k][: p.T] - v[: p.T]).max())
         except ValueError:
-            print('Diff = ',
-                  np.abs(test_dict[k][:p.T, :, :] - v[:p.T, :, :]).max())
+            print(
+                "Diff = ",
+                np.abs(test_dict[k][: p.T, :, :] - v[: p.T, :, :]).max(),
+            )
 
     for k, v in expected_dict.items():
-        print('Testing, ', k)
+        print("Testing, ", k)
         try:
-            print('Diff = ', np.abs(test_dict[k][:p.T] - v[:p.T]).max())
-            assert(np.allclose(
-                test_dict[k][:p.T], v[:p.T], rtol=1e-04, atol=1e-04))
-=======
             print("Diff = ", np.abs(test_dict[k][: p.T] - v[: p.T]).max())
             assert np.allclose(
                 test_dict[k][: p.T], v[: p.T], rtol=1e-04, atol=1e-04
             )
->>>>>>> c1146f9f
         except ValueError:
             print(
                 "Diff = ",
